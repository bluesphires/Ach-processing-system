import moment from 'moment';
import 'moment-business-days';
import { BusinessDayCalculatorOptions, FederalHoliday } from '@/types';

export class BusinessDayService {
  private holidays: Date[] = [];

  constructor(holidays: FederalHoliday[] = []) {
    this.updateHolidays(holidays);
  }

  /**
   * Update the list of federal holidays
   */
  updateHolidays(holidays: FederalHoliday[]): void {
    this.holidays = holidays.map(holiday => new Date(holiday.date));
    
    // Configure moment-business-days with holidays
    const holidayDates = this.holidays.map(date => 
      moment(date).format('YYYY-MM-DD')
    );
    
    moment.updateLocale('us', {
      holidays: holidayDates,
      holidayFormat: 'YYYY-MM-DD'
    });
  }

  /**
   * Check if a date is a business day (not weekend and not a holiday)
   */
  isBusinessDay(date: Date): boolean {
    const momentDate = moment(date);
    
    // Check if it's a weekend
    if (momentDate.day() === 0 || momentDate.day() === 6) {
      return false;
    }
    
    // Check if it's a holiday
    return !this.isHoliday(date);
  }

  /**
   * Check if a date is a federal holiday
   */
  isHoliday(date: Date): boolean {
    const dateString = moment(date).format('YYYY-MM-DD');
    return this.holidays.some(holiday => 
      moment(holiday).format('YYYY-MM-DD') === dateString
    );
  }

  /**
   * Add business days to a date
   */
  addBusinessDays(date: Date, days: number): Date {
    const momentDate = moment(date);
    return momentDate.businessAdd(days).toDate();
  }

  /**
   * Subtract business days from a date
   */
  subtractBusinessDays(date: Date, days: number): Date {
    const momentDate = moment(date);
    return momentDate.businessSubtract(days).toDate();
  }

  /**
   * Get the next business day from a given date
   */
  getNextBusinessDay(date: Date): Date {
    if (this.isBusinessDay(date)) {
      return date;
    }
    return this.addBusinessDays(date, 1);
  }

  /**
   * Get the previous business day from a given date
   */
  getPreviousBusinessDay(date: Date): Date {
    return this.subtractBusinessDays(date, 1);
  }

  /**
   * Calculate business days between two dates (inclusive)
   */
  getBusinessDaysBetween(startDate: Date, endDate: Date): number {
    const start = moment(startDate);
    const end = moment(endDate);
    
    // Ensure start is before end
    const [earlier, later] = start.isBefore(end) ? [start, end] : [end, start];
    
    let count = 0;
    const current = earlier.clone();
    
    while (current.isSameOrBefore(later, 'day')) {
      if (this.isBusinessDay(current.toDate())) {
        count++;
      }
      current.add(1, 'day');
    }
    
    return count;
  }

  /**
   * Get the ACH effective date (next business day if current date is not a business day)
   */
  getACHEffectiveDate(date: Date = new Date()): Date {
    if (this.isBusinessDay(date)) {
      return date;
    }
    return this.getNextBusinessDay(date);
  }

  /**
   * Get the credit effective date (2 business days after debit effective date)
   */
  getCreditEffectiveDate(debitEffectiveDate: Date): Date {
    return this.addBusinessDays(debitEffectiveDate, 2);
  }

  /**
<<<<<<< HEAD
   * Get the ACH release date for NACHA file generation
   * ACH files should be released one business day prior to their effective date
   * Returns the effective date that should be processed for release today
   */
  getACHReleaseEffectiveDate(releaseDate: Date = new Date()): Date {
    // If release date is not a business day, move to next business day first
    const actualReleaseDate = this.isBusinessDay(releaseDate) ? releaseDate : this.getNextBusinessDay(releaseDate);
    
    // Return the next business day which is the effective date for transactions to be released today
    return this.addBusinessDays(actualReleaseDate, 1);
=======
   * Check if a date is valid for ACH effective date (must be business day)
   */
  isValidEffectiveDate(date: Date): boolean {
    return this.isBusinessDay(date);
  }

  /**
   * Get next valid effective date (next business day if given date is not valid)
   */
  getNextValidEffectiveDate(date: Date): Date {
    if (this.isValidEffectiveDate(date)) {
      return date;
    }
    return this.getNextBusinessDay(date);
>>>>>>> 302b65d9
  }

  /**
   * Get default federal holidays for a given year
   */
  static getDefaultFederalHolidays(year: number): FederalHoliday[] {
    const holidays: FederalHoliday[] = [
      {
        id: `new-years-${year}`,
        name: "New Year's Day",
        date: new Date(year, 0, 1),
        year,
        recurring: true
      },
      {
        id: `mlk-day-${year}`,
        name: "Martin Luther King Jr. Day",
        date: this.getNthWeekdayOfMonth(year, 0, 1, 3), // 3rd Monday in January
        year,
        recurring: true
      },
      {
        id: `presidents-day-${year}`,
        name: "Presidents Day",
        date: this.getNthWeekdayOfMonth(year, 1, 1, 3), // 3rd Monday in February
        year,
        recurring: true
      },
      {
        id: `memorial-day-${year}`,
        name: "Memorial Day",
        date: this.getLastWeekdayOfMonth(year, 4, 1), // Last Monday in May
        year,
        recurring: true
      },
      {
        id: `independence-day-${year}`,
        name: "Independence Day",
        date: new Date(year, 6, 4),
        year,
        recurring: true
      },
      {
        id: `labor-day-${year}`,
        name: "Labor Day",
        date: this.getNthWeekdayOfMonth(year, 8, 1, 1), // 1st Monday in September
        year,
        recurring: true
      },
      {
        id: `columbus-day-${year}`,
        name: "Columbus Day",
        date: this.getNthWeekdayOfMonth(year, 9, 1, 2), // 2nd Monday in October
        year,
        recurring: true
      },
      {
        id: `veterans-day-${year}`,
        name: "Veterans Day",
        date: new Date(year, 10, 11),
        year,
        recurring: true
      },
      {
        id: `thanksgiving-${year}`,
        name: "Thanksgiving Day",
        date: this.getNthWeekdayOfMonth(year, 10, 4, 4), // 4th Thursday in November
        year,
        recurring: true
      },
      {
        id: `christmas-${year}`,
        name: "Christmas Day",
        date: new Date(year, 11, 25),
        year,
        recurring: true
      }
    ];

    // Adjust holidays that fall on weekends
    return holidays.map(holiday => {
      const date = new Date(holiday.date);
      const dayOfWeek = date.getDay();
      
      // If holiday falls on Saturday, observe on Friday
      if (dayOfWeek === 6) {
        date.setDate(date.getDate() - 1);
      }
      // If holiday falls on Sunday, observe on Monday
      else if (dayOfWeek === 0) {
        date.setDate(date.getDate() + 1);
      }
      
      return {
        ...holiday,
        date
      };
    });
  }

  /**
   * Get the nth occurrence of a weekday in a month
   */
  private static getNthWeekdayOfMonth(year: number, month: number, weekday: number, occurrence: number): Date {
    const firstDay = new Date(year, month, 1);
    const firstWeekday = firstDay.getDay();
    const daysToAdd = (weekday - firstWeekday + 7) % 7;
    const date = new Date(year, month, 1 + daysToAdd + (occurrence - 1) * 7);
    return date;
  }

  /**
   * Get the last occurrence of a weekday in a month
   */
  private static getLastWeekdayOfMonth(year: number, month: number, weekday: number): Date {
    const lastDay = new Date(year, month + 1, 0);
    const lastWeekday = lastDay.getDay();
    const daysToSubtract = (lastWeekday - weekday + 7) % 7;
    const date = new Date(year, month + 1, 0 - daysToSubtract);
    return date;
  }
}<|MERGE_RESOLUTION|>--- conflicted
+++ resolved
@@ -125,7 +125,6 @@
   }
 
   /**
-<<<<<<< HEAD
    * Get the ACH release date for NACHA file generation
    * ACH files should be released one business day prior to their effective date
    * Returns the effective date that should be processed for release today
@@ -136,7 +135,6 @@
     
     // Return the next business day which is the effective date for transactions to be released today
     return this.addBusinessDays(actualReleaseDate, 1);
-=======
    * Check if a date is valid for ACH effective date (must be business day)
    */
   isValidEffectiveDate(date: Date): boolean {
@@ -151,7 +149,6 @@
       return date;
     }
     return this.getNextBusinessDay(date);
->>>>>>> 302b65d9
   }
 
   /**
