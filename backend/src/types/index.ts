--- conflicted
+++ resolved
@@ -226,7 +226,6 @@
   };
 }
 
-<<<<<<< HEAD
 // Request to create a new transaction with separate DR and CR effective dates
 export interface CreateSeparateTransactionRequest {
   // Debit Information
@@ -248,7 +247,6 @@
 }
 
 export interface BusinessDayCalculatorOptions {
-=======
 export interface AuthTokenPayload {
   userId: string;
   email: string;
@@ -257,7 +255,6 @@
   exp: number;
   
   export interface BusinessDayCalculatorOptions {
->>>>>>> 72278f90
   holidays: Date[];
   excludeWeekends: boolean;
 
