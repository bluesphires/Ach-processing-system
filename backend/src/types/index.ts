--- conflicted
+++ resolved
@@ -1,4 +1,3 @@
-<<<<<<< HEAD
 export interface Organization {
   id: string;
   organizationKey: string;
@@ -13,7 +12,6 @@
   id: string;
   organizationId: string;
   traceNumber: string;
-=======
 // Individual transaction entry (either debit or credit)
 export interface TransactionEntry {
   id: string;
@@ -87,7 +85,6 @@
 }
 
 export type UserRole = 'admin' | 'operator' | 'viewer';
->>>>>>> e41d140e
   // Debit Information
   drRoutingNumber: string;
   drAccountNumber: string;
@@ -276,7 +273,6 @@
   export interface BusinessDayCalculatorOptions {
   holidays: Date[];
   excludeWeekends: boolean;
-<<<<<<< HEAD
 }
 
 export interface TransactionFilters {
@@ -290,7 +286,5 @@
   crId?: string;
   dateFrom?: Date;
   dateTo?: Date;
-=======
-
->>>>>>> e41d140e
+
 }