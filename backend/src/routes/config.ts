import { Router, Response } from 'express';
import { authenticateToken, requireAdmin, AuthenticatedRequest } from '../middleware/auth';
import { ConfigService } from '../services/config';
import { logger } from '../utils/logger';
import Joi from 'joi';

const router = Router();

// Validation schemas
const configSchema = Joi.object({
  key: Joi.string().required(),
  value: Joi.any().required(),
  description: Joi.string().optional(),
  isEncrypted: Joi.boolean().default(false)
});

const holidaySchema = Joi.object({
  name: Joi.string().required(),
  date: Joi.date().required(),
  isRecurring: Joi.boolean().default(false)
});

const sftpConfigSchema = Joi.object({
  host: Joi.string().required(),
  port: Joi.number().integer().min(1).max(65535).default(22),
  username: Joi.string().required(),
  password: Joi.string().optional(),
  privateKey: Joi.string().optional(),
  remotePath: Joi.string().required(),
  enabled: Joi.boolean().default(true)
});

// Get all configuration settings
router.get('/', authenticateToken, async (req: AuthenticatedRequest, res: Response) => {
  try {
    const configs = await ConfigService.getAllConfigs();
    
    res.json({
      success: true,
      data: configs
    });
  } catch (error: any) {
    logger.error('Failed to fetch configurations', error);
    res.status(500).json({
      success: false,
      error: error.message
    });
  }
});

// Get specific configuration
router.get('/:key', authenticateToken, async (req: AuthenticatedRequest, res: Response) => {
  try {
    const config = await ConfigService.getConfig(req.params.key);
    
    if (!config) {
      return res.status(404).json({
        success: false,
        error: 'Configuration not found'
      });
    }

    res.json({
      success: true,
      data: config
    });
  } catch (error: any) {
    logger.error('Failed to fetch configuration', error);
    res.status(500).json({
      success: false,
      error: error.message
    });
  }
});

// Set configuration value
router.put('/:key', authenticateToken, requireAdmin, async (req: AuthenticatedRequest, res: Response) => {
  try {
    const { error, value } = configSchema.validate({
      key: req.params.key,
      ...req.body
    });

    if (error) {
      return res.status(400).json({
        success: false,
        error: 'Validation failed',
        details: error.details.map(d => d.message)
      });
    }

    const config = await ConfigService.setConfig(
      value.key,
      value.value,
      req.user!.userId,
      value.description,
      value.isEncrypted
    );

    logger.info('Configuration updated', {
      key: value.key,
      userId: req.user!.userId
    });

    res.json({
      success: true,
      data: config
    });
  } catch (error: any) {
    logger.error('Failed to set configuration', error);
    res.status(500).json({
      success: false,
      error: error.message
    });
  }
});

// Delete configuration
router.delete('/:key', authenticateToken, requireAdmin, async (req: AuthenticatedRequest, res: Response) => {
  try {
    const success = await ConfigService.deleteConfig(req.params.key);
    
    if (!success) {
      return res.status(404).json({
        success: false,
        error: 'Configuration not found'
      });
    }

    logger.info('Configuration deleted', {
      key: req.params.key,
      userId: req.user!.userId
    });

    res.json({
      success: true,
      message: 'Configuration deleted successfully'
    });
  } catch (error: any) {
    logger.error('Failed to delete configuration', error);
    res.status(500).json({
      success: false,
      error: error.message
    });
  }
});

// Federal holidays management
router.get('/holidays/list', authenticateToken, async (req: AuthenticatedRequest, res: Response) => {
  try {
    const holidays = await ConfigService.getFederalHolidays();
    
    res.json({
      success: true,
      data: holidays
    });
  } catch (error: any) {
    logger.error('Failed to fetch federal holidays', error);
    res.status(500).json({
      success: false,
      error: error.message
    });
  }
});

router.post('/holidays', authenticateToken, requireAdmin, async (req: AuthenticatedRequest, res: Response) => {
  try {
    const { error, value } = holidaySchema.validate(req.body);
    if (error) {
      return res.status(400).json({
        success: false,
        error: 'Validation failed',
        details: error.details.map(d => d.message)
      });
    }

    const holiday = await ConfigService.addFederalHoliday(value);

    logger.info('Federal holiday added', {
      holidayName: value.name,
      date: value.date,
      userId: req.user!.userId
    });

    res.status(201).json({
      success: true,
      data: holiday
    });
  } catch (error: any) {
    logger.error('Failed to add federal holiday', error);
    res.status(500).json({
      success: false,
      error: error.message
    });
  }
});

router.delete('/holidays/:id', authenticateToken, requireAdmin, async (req: AuthenticatedRequest, res: Response) => {
  try {
    const success = await ConfigService.deleteFederalHoliday(req.params.id);
    
    if (!success) {
      return res.status(404).json({
        success: false,
        error: 'Holiday not found'
      });
    }

    logger.info('Federal holiday deleted', {
      holidayId: req.params.id,
      userId: req.user!.userId
    });

    res.json({
      success: true,
      message: 'Holiday deleted successfully'
    });
  } catch (error: any) {
    logger.error('Failed to delete federal holiday', error);
    res.status(500).json({
      success: false,
      error: error.message
    });
  }
});

// SFTP configuration
router.get('/sftp', authenticateToken, requireAdmin, async (req: AuthenticatedRequest, res: Response) => {
  try {
    const sftpConfig = await ConfigService.getSFTPConfig();
    
    res.json({
      success: true,
      data: sftpConfig
    });
  } catch (error: any) {
    logger.error('Failed to fetch SFTP configuration', error);
    res.status(500).json({
      success: false,
      error: error.message
    });
  }
});

router.put('/sftp', authenticateToken, requireAdmin, async (req: AuthenticatedRequest, res: Response) => {
  try {
    const { error, value } = sftpConfigSchema.validate(req.body);
    if (error) {
      return res.status(400).json({
        success: false,
        error: 'Validation failed',
        details: error.details.map(d => d.message)
      });
    }

    const config = await ConfigService.setSFTPConfig(value, req.user!.userId);

    logger.info('SFTP configuration updated', {
      host: value.host,
      userId: req.user!.userId
    });

    res.json({
      success: true,
      data: config
    });
  } catch (error: any) {
    logger.error('Failed to update SFTP configuration', error);
    res.status(500).json({
      success: false,
      error: error.message
    });
    
import express from 'express';
import Joi from 'joi';
import { DatabaseService } from '@/services/databaseService';
import { SystemConfig, ApiResponse } from '@/types';
import { authMiddleware, requireInternal } from '@/middleware/auth';

const router = express.Router();

// Apply authentication to all routes
router.use(authMiddleware);

// Validation schema for system configuration
const configSchema = Joi.object({
  key: Joi.string().min(1).max(100).required(),
  value: Joi.string().required(),
  description: Joi.string().max(255).optional()
});

// Get all system configuration
router.get('/', requireInternal, async (req, res) => {
  try {
    const databaseService: DatabaseService = req.app.locals.databaseService;
    const configs = await databaseService.getAllSystemConfig();

    const response: ApiResponse = {
      success: true,
      data: configs
    };

    return res.json(response);
  } catch (error) {
    console.error('Get system config error:', error);
    const response: ApiResponse = {
      success: false,
      error: 'Failed to retrieve system configuration'
    };
    return res.status(500).json(response);
  }
});

// Get a specific system configuration by key
router.get('/:key', requireInternal, async (req, res) => {
  try {
    const { key } = req.params;

    const databaseService: DatabaseService = req.app.locals.databaseService;
    const config = await databaseService.getSystemConfig(key);

    if (!config) {
      const response: ApiResponse = {
        success: false,
        error: 'Configuration not found'
      };
      return res.status(404).json(response);
    }

    const response: ApiResponse = {
      success: true,
      data: config
    };

    return res.json(response);
  } catch (error) {
    console.error('Get system config error:', error);
    const response: ApiResponse = {
      success: false,
      error: 'Failed to retrieve system configuration'
    };
    return res.status(500).json(response);
  }
});

// Set system configuration
router.put('/:key', requireInternal, async (req, res) => {
  try {
    const { key } = req.params;
    const setConfigSchema = Joi.object({
      value: Joi.string().required(),
      description: Joi.string().max(255).optional()
    });

    const { error, value } = setConfigSchema.validate(req.body);
    if (error) {
      const response: ApiResponse = {
        success: false,
        error: error.details[0].message
      };
      return res.status(400).json(response);
    }

    const databaseService: DatabaseService = req.app.locals.databaseService;
    const config = await databaseService.setSystemConfig(
      key,
      value.value,
      value.description
    );

    const response: ApiResponse = {
      success: true,
      data: config,
      message: 'System configuration updated successfully'
    };

    return res.json(response);
  } catch (error) {
    console.error('Set system config error:', error);
    const response: ApiResponse = {
      success: false,
      error: 'Failed to update system configuration'
    };
    return res.status(500).json(response);
  }
});

// Set multiple system configurations
router.post('/bulk', requireInternal, async (req, res) => {
  try {
    const bulkConfigSchema = Joi.object({
      configs: Joi.array().items(
        Joi.object({
          key: Joi.string().min(1).max(100).required(),
          value: Joi.string().required(),
          description: Joi.string().max(255).optional()
        })
      ).min(1).required()
    });

    const { error, value } = bulkConfigSchema.validate(req.body);
    if (error) {
      const response: ApiResponse = {
        success: false,
        error: error.details[0].message
      };
      return res.status(400).json(response);
    }

    const databaseService: DatabaseService = req.app.locals.databaseService;
    const updatedConfigs = [];

    for (const config of value.configs) {
      const updatedConfig = await databaseService.setSystemConfig(
        config.key,
        config.value,
        config.description
      );
      updatedConfigs.push(updatedConfig);
    }

    const response: ApiResponse = {
      success: true,
      data: updatedConfigs,
      message: `Updated ${updatedConfigs.length} system configurations`
    };

    return res.json(response);
  } catch (error) {
    console.error('Bulk set system config error:', error);
    const response: ApiResponse = {
      success: false,
      error: 'Failed to update system configurations'
    };
    return res.status(500).json(response);
  }
});

// Get SFTP configuration (masked for security)
router.get('/sftp/settings', requireInternal, async (req, res) => {
  try {
    const databaseService: DatabaseService = req.app.locals.databaseService;

    const sftpConfigs = await Promise.all([
      databaseService.getSystemConfig('sftp_host'),
      databaseService.getSystemConfig('sftp_port'),
      databaseService.getSystemConfig('sftp_username'),
      databaseService.getSystemConfig('sftp_password'),
      databaseService.getSystemConfig('sftp_private_key_path')
    ]);

    const sftpSettings = {
      host: sftpConfigs[0]?.value || '',
      port: sftpConfigs[1]?.value || '22',
      username: sftpConfigs[2]?.value || '',
      password: sftpConfigs[3]?.value ? '***MASKED***' : '',
      privateKeyPath: sftpConfigs[4]?.value || ''
    };

    const response: ApiResponse = {
      success: true,
      data: sftpSettings
    };

    return res.json(response);
  } catch (error) {
    console.error('Get SFTP settings error:', error);
    const response: ApiResponse = {
      success: false,
      error: 'Failed to retrieve SFTP settings'
    };
    return res.status(500).json(response);
  }
});

// Update SFTP configuration
router.put('/sftp/settings', requireInternal, async (req, res) => {
  try {
    const sftpSettingsSchema = Joi.object({
      host: Joi.string().hostname().required(),
      port: Joi.number().integer().min(1).max(65535).default(22),
      username: Joi.string().min(1).required(),
      password: Joi.string().optional(),
      privateKeyPath: Joi.string().optional()
    });

    const { error, value } = sftpSettingsSchema.validate(req.body);
    if (error) {
      const response: ApiResponse = {
        success: false,
        error: error.details[0].message
      };
      return res.status(400).json(response);
    }

    const databaseService: DatabaseService = req.app.locals.databaseService;

    const configUpdates = [
      { key: 'sftp_host', value: value.host, description: 'SFTP server hostname' },
      { key: 'sftp_port', value: value.port.toString(), description: 'SFTP server port' },
      { key: 'sftp_username', value: value.username, description: 'SFTP username' }
    ];

    if (value.password) {
      configUpdates.push({ 
        key: 'sftp_password', 
        value: value.password, 
        description: 'SFTP password (encrypted)' 
      });
    }

    if (value.privateKeyPath) {
      configUpdates.push({ 
        key: 'sftp_private_key_path', 
        value: value.privateKeyPath, 
        description: 'Path to SFTP private key file' 
      });
    }

    for (const config of configUpdates) {
      await databaseService.setSystemConfig(config.key, config.value, config.description);
    }

    const response: ApiResponse = {
      success: true,
      message: 'SFTP settings updated successfully'
    };

    return res.json(response);
  } catch (error) {
    console.error('Update SFTP settings error:', error);
    const response: ApiResponse = {
      success: false,
      error: 'Failed to update SFTP settings'
    };
    return res.status(500).json(response);
  }
});

// Get ACH configuration
router.get('/ach/settings', requireInternal, async (req, res) => {
  try {
    const databaseService: DatabaseService = req.app.locals.databaseService;

    const achConfigs = await Promise.all([
      databaseService.getSystemConfig('ach_immediate_destination'),
      databaseService.getSystemConfig('ach_immediate_origin'),
      databaseService.getSystemConfig('ach_company_name'),
      databaseService.getSystemConfig('ach_company_id'),
      databaseService.getSystemConfig('ach_company_discretionary_data')
    ]);

    const achSettings = {
      immediateDestination: achConfigs[0]?.value || '',
      immediateOrigin: achConfigs[1]?.value || '',
      companyName: achConfigs[2]?.value || '',
      companyId: achConfigs[3]?.value || '',
      companyDiscretionaryData: achConfigs[4]?.value || ''
    };

    const response: ApiResponse = {
      success: true,
      data: achSettings
    };

    return res.json(response);
  } catch (error) {
    console.error('Get ACH settings error:', error);
    const response: ApiResponse = {
      success: false,
      error: 'Failed to retrieve ACH settings'
    };
    return res.status(500).json(response);
  }
});

// Update ACH configuration
router.put('/ach/settings', requireInternal, async (req, res) => {
  try {
    const achSettingsSchema = Joi.object({
      immediateDestination: Joi.string().pattern(/^\d{9,10}$/).required().messages({
        'string.pattern.base': 'Immediate Destination must be 9-10 digits'
      }),
      immediateOrigin: Joi.string().pattern(/^\d{9,10}$/).required().messages({
        'string.pattern.base': 'Immediate Origin must be 9-10 digits'
      }),
      companyName: Joi.string().min(1).max(16).required(),
      companyId: Joi.string().pattern(/^\d{10}$/).required().messages({
        'string.pattern.base': 'Company ID must be exactly 10 digits'
      }),
      companyDiscretionaryData: Joi.string().max(20).optional().default('')
    });

    const { error, value } = achSettingsSchema.validate(req.body);
    if (error) {
      const response: ApiResponse = {
        success: false,
        error: error.details[0].message
      };
      return res.status(400).json(response);
    }

    const databaseService: DatabaseService = req.app.locals.databaseService;

    const configUpdates = [
      { 
        key: 'ach_immediate_destination', 
        value: value.immediateDestination, 
        description: 'ACH Immediate Destination (receiving bank routing number)' 
      },
      { 
        key: 'ach_immediate_origin', 
        value: value.immediateOrigin, 
        description: 'ACH Immediate Origin (originating bank routing number)' 
      },
      { 
        key: 'ach_company_name', 
        value: value.companyName, 
        description: 'ACH Company Name' 
      },
      { 
        key: 'ach_company_id', 
        value: value.companyId, 
        description: 'ACH Company Identification Number' 
      },
      { 
        key: 'ach_company_discretionary_data', 
        value: value.companyDiscretionaryData, 
        description: 'ACH Company Discretionary Data' 
      }
    ];

    for (const config of configUpdates) {
      await databaseService.setSystemConfig(config.key, config.value, config.description);
    }

    const response: ApiResponse = {
      success: true,
      message: 'ACH settings updated successfully'
    };

    return res.json(response);
  } catch (error) {
    console.error('Update ACH settings error:', error);
    const response: ApiResponse = {
      success: false,
      error: 'Failed to update ACH settings'
    };
    return res.status(500).json(response);
  }
});

// Test SFTP connection
<<<<<<< HEAD
router.post('/sftp/test', requireInternal, async (req, res) => {
=======
router.post('/sftp/test', authenticateToken, requireAdmin, async (req: AuthenticatedRequest, res: Response) => {
  try {
    const result = await ConfigService.testSFTPConnection();
    
    res.json({
      success: true,
      data: result
    });
  } catch (error: any) {
    logger.error('SFTP connection test failed', error);
    res.status(500).json({
      success: false,
      error: error.message
    });
  }
});

export { router as configRoutes };
router.post('/sftp/test', requireAdmin, async (req, res) => {
>>>>>>> 2c922577
  try {
    const databaseService: DatabaseService = req.app.locals.databaseService;

    const sftpConfigs = await Promise.all([
      databaseService.getSystemConfig('sftp_host'),
      databaseService.getSystemConfig('sftp_port'),
      databaseService.getSystemConfig('sftp_username'),
      databaseService.getSystemConfig('sftp_password')
    ]);

    const host = sftpConfigs[0]?.value;
    const port = parseInt(sftpConfigs[1]?.value || '22');
    const username = sftpConfigs[2]?.value;
    const password = sftpConfigs[3]?.value;

    if (!host || !username || !password) {
      const response: ApiResponse = {
        success: false,
        error: 'SFTP configuration is incomplete. Please configure host, username, and password.'
      };
      return res.status(400).json(response);
    }

    // TODO: Implement actual SFTP connection test
    // For now, return a mock response
    const response: ApiResponse = {
      success: true,
      message: 'SFTP connection test completed successfully',
      data: {
        host,
        port,
        username,
        connected: true,
        testTime: new Date().toISOString()
      }
    };

    return res.json(response);
  } catch (error) {
    console.error('Test SFTP connection error:', error);
    const response: ApiResponse = {
      success: false,
      error: 'SFTP connection test failed'
    };
    return res.status(500).json(response);
  }
});

export { router as configRouter };<|MERGE_RESOLUTION|>--- conflicted
+++ resolved
@@ -651,9 +651,7 @@
 });
 
 // Test SFTP connection
-<<<<<<< HEAD
 router.post('/sftp/test', requireInternal, async (req, res) => {
-=======
 router.post('/sftp/test', authenticateToken, requireAdmin, async (req: AuthenticatedRequest, res: Response) => {
   try {
     const result = await ConfigService.testSFTPConnection();
@@ -673,7 +671,6 @@
 
 export { router as configRoutes };
 router.post('/sftp/test', requireAdmin, async (req, res) => {
->>>>>>> 2c922577
   try {
     const databaseService: DatabaseService = req.app.locals.databaseService;
 
