import { Router, Response } from 'express';
import { authenticateToken, requireAdmin, AuthenticatedRequest } from '../middleware/auth';
import { ConfigService } from '../services/config';
import { logger } from '../utils/logger';
import Joi from 'joi';

const router = Router();

// Validation schemas
const configSchema = Joi.object({
  key: Joi.string().required(),
  value: Joi.any().required(),
  description: Joi.string().optional(),
  isEncrypted: Joi.boolean().default(false)
});

const holidaySchema = Joi.object({
  name: Joi.string().required(),
  date: Joi.date().required(),
  isRecurring: Joi.boolean().default(false)
});

const sftpConfigSchema = Joi.object({
  host: Joi.string().required(),
  port: Joi.number().integer().min(1).max(65535).default(22),
  username: Joi.string().required(),
  password: Joi.string().optional(),
  privateKey: Joi.string().optional(),
  remotePath: Joi.string().required(),
  enabled: Joi.boolean().default(true)
});

// Get all configuration settings
router.get('/', authenticateToken, async (req: AuthenticatedRequest, res: Response) => {
  try {
    const configs = await ConfigService.getAllConfigs();
    
    res.json({
      success: true,
      data: configs
    });
  } catch (error: any) {
    logger.error('Failed to fetch configurations', error);
    res.status(500).json({
      success: false,
      error: error.message
    });
  }
});

// Get specific configuration
router.get('/:key', authenticateToken, async (req: AuthenticatedRequest, res: Response) => {
  try {
    const config = await ConfigService.getConfig(req.params.key);
    
    if (!config) {
      return res.status(404).json({
        success: false,
        error: 'Configuration not found'
      });
    }

    res.json({
      success: true,
      data: config
    });
  } catch (error: any) {
    logger.error('Failed to fetch configuration', error);
    res.status(500).json({
      success: false,
      error: error.message
    });
  }
});

// Set configuration value
router.put('/:key', authenticateToken, requireAdmin, async (req: AuthenticatedRequest, res: Response) => {
  try {
    const { error, value } = configSchema.validate({
      key: req.params.key,
      ...req.body
    });

    if (error) {
      return res.status(400).json({
        success: false,
        error: 'Validation failed',
        details: error.details.map(d => d.message)
      });
    }

    const config = await ConfigService.setConfig(
      value.key,
      value.value,
      req.user!.userId,
      value.description,
      value.isEncrypted
    );

    logger.info('Configuration updated', {
      key: value.key,
      userId: req.user!.userId
    });

    res.json({
      success: true,
      data: config
    });
  } catch (error: any) {
    logger.error('Failed to set configuration', error);
    res.status(500).json({
      success: false,
      error: error.message
    });
  }
});

// Delete configuration
router.delete('/:key', authenticateToken, requireAdmin, async (req: AuthenticatedRequest, res: Response) => {
  try {
    const success = await ConfigService.deleteConfig(req.params.key);
    
    if (!success) {
      return res.status(404).json({
        success: false,
        error: 'Configuration not found'
      });
    }

    logger.info('Configuration deleted', {
      key: req.params.key,
      userId: req.user!.userId
    });

    res.json({
      success: true,
      message: 'Configuration deleted successfully'
    });
  } catch (error: any) {
    logger.error('Failed to delete configuration', error);
    res.status(500).json({
      success: false,
      error: error.message
    });
  }
});

// Federal holidays management
router.get('/holidays/list', authenticateToken, async (req: AuthenticatedRequest, res: Response) => {
  try {
    const holidays = await ConfigService.getFederalHolidays();
    
    res.json({
      success: true,
      data: holidays
    });
  } catch (error: any) {
    logger.error('Failed to fetch federal holidays', error);
    res.status(500).json({
      success: false,
      error: error.message
    });
  }
});

router.post('/holidays', authenticateToken, requireAdmin, async (req: AuthenticatedRequest, res: Response) => {
  try {
    const { error, value } = holidaySchema.validate(req.body);
    if (error) {
      return res.status(400).json({
        success: false,
        error: 'Validation failed',
        details: error.details.map(d => d.message)
      });
    }

    const holiday = await ConfigService.addFederalHoliday(value);

    logger.info('Federal holiday added', {
      holidayName: value.name,
      date: value.date,
      userId: req.user!.userId
    });

    res.status(201).json({
      success: true,
      data: holiday
    });
  } catch (error: any) {
    logger.error('Failed to add federal holiday', error);
    res.status(500).json({
      success: false,
      error: error.message
    });
  }
});

router.delete('/holidays/:id', authenticateToken, requireAdmin, async (req: AuthenticatedRequest, res: Response) => {
  try {
    const success = await ConfigService.deleteFederalHoliday(req.params.id);
    
    if (!success) {
      return res.status(404).json({
        success: false,
        error: 'Holiday not found'
      });
    }

    logger.info('Federal holiday deleted', {
      holidayId: req.params.id,
      userId: req.user!.userId
    });

    res.json({
      success: true,
      message: 'Holiday deleted successfully'
    });
  } catch (error: any) {
    logger.error('Failed to delete federal holiday', error);
    res.status(500).json({
      success: false,
      error: error.message
    });
  }
});

// SFTP configuration
router.get('/sftp', authenticateToken, requireAdmin, async (req: AuthenticatedRequest, res: Response) => {
  try {
    const sftpConfig = await ConfigService.getSFTPConfig();
    
    res.json({
      success: true,
      data: sftpConfig
    });
  } catch (error: any) {
    logger.error('Failed to fetch SFTP configuration', error);
    res.status(500).json({
      success: false,
      error: error.message
    });
  }
});

router.put('/sftp', authenticateToken, requireAdmin, async (req: AuthenticatedRequest, res: Response) => {
  try {
    const { error, value } = sftpConfigSchema.validate(req.body);
    if (error) {
      return res.status(400).json({
        success: false,
        error: 'Validation failed',
        details: error.details.map(d => d.message)
      });
    }

    const config = await ConfigService.setSFTPConfig(value, req.user!.userId);

    logger.info('SFTP configuration updated', {
      host: value.host,
      userId: req.user!.userId
    });

    res.json({
      success: true,
      data: config
    });
  } catch (error: any) {
    logger.error('Failed to update SFTP configuration', error);
    res.status(500).json({
      success: false,
      error: error.message
    });
    
import express from 'express';
import Joi from 'joi';
import { DatabaseService } from '@/services/databaseService';
<<<<<<< HEAD
import { ApiResponse } from '@/types';
import { authMiddleware, requireAdmin } from '@/middleware/auth';
=======
import { SystemConfig, ApiResponse } from '@/types';
import { authMiddleware, requireInternal } from '@/middleware/auth';
>>>>>>> db1180ba

const router = express.Router();

// Apply authentication to all routes
router.use(authMiddleware);

// Get all system configuration
router.get('/', requireInternal, async (req, res) => {
  try {
    const databaseService: DatabaseService = req.app.locals.databaseService;
    const configs = await databaseService.getAllSystemConfig();

    const response: ApiResponse = {
      success: true,
      data: configs
    };

    return res.json(response);
  } catch (error) {
    console.error('Get system config error:', error);
    const response: ApiResponse = {
      success: false,
      error: 'Failed to retrieve system configuration'
    };
    return res.status(500).json(response);
  }
});

// Get a specific system configuration by key
router.get('/:key', requireInternal, async (req, res) => {
  try {
    const { key } = req.params;

    const databaseService: DatabaseService = req.app.locals.databaseService;
    const config = await databaseService.getSystemConfig(key);

    if (!config) {
      const response: ApiResponse = {
        success: false,
        error: 'Configuration not found'
      };
      return res.status(404).json(response);
    }

    const response: ApiResponse = {
      success: true,
      data: config
    };

    return res.json(response);
  } catch (error) {
    console.error('Get system config error:', error);
    const response: ApiResponse = {
      success: false,
      error: 'Failed to retrieve system configuration'
    };
    return res.status(500).json(response);
  }
});

// Set system configuration
router.put('/:key', requireInternal, async (req, res) => {
  try {
    const { key } = req.params;
    const setConfigSchema = Joi.object({
      value: Joi.string().required(),
      description: Joi.string().max(255).optional()
    });

    const { error, value } = setConfigSchema.validate(req.body);
    if (error) {
      const response: ApiResponse = {
        success: false,
        error: error.details[0].message
      };
      return res.status(400).json(response);
    }

    const databaseService: DatabaseService = req.app.locals.databaseService;
    const config = await databaseService.setSystemConfig(
      key,
      value.value,
      value.description
    );

    const response: ApiResponse = {
      success: true,
      data: config,
      message: 'System configuration updated successfully'
    };

    return res.json(response);
  } catch (error) {
    console.error('Set system config error:', error);
    const response: ApiResponse = {
      success: false,
      error: 'Failed to update system configuration'
    };
    return res.status(500).json(response);
  }
});

// Set multiple system configurations
router.post('/bulk', requireInternal, async (req, res) => {
  try {
    const bulkConfigSchema = Joi.object({
      configs: Joi.array().items(
        Joi.object({
          key: Joi.string().min(1).max(100).required(),
          value: Joi.string().required(),
          description: Joi.string().max(255).optional()
        })
      ).min(1).required()
    });

    const { error, value } = bulkConfigSchema.validate(req.body);
    if (error) {
      const response: ApiResponse = {
        success: false,
        error: error.details[0].message
      };
      return res.status(400).json(response);
    }

    const databaseService: DatabaseService = req.app.locals.databaseService;
    const updatedConfigs = [];

    for (const config of value.configs) {
      const updatedConfig = await databaseService.setSystemConfig(
        config.key,
        config.value,
        config.description
      );
      updatedConfigs.push(updatedConfig);
    }

    const response: ApiResponse = {
      success: true,
      data: updatedConfigs,
      message: `Updated ${updatedConfigs.length} system configurations`
    };

    return res.json(response);
  } catch (error) {
    console.error('Bulk set system config error:', error);
    const response: ApiResponse = {
      success: false,
      error: 'Failed to update system configurations'
    };
    return res.status(500).json(response);
  }
});

// Get SFTP configuration (masked for security)
router.get('/sftp/settings', requireInternal, async (req, res) => {
  try {
    const databaseService: DatabaseService = req.app.locals.databaseService;

    const sftpConfigs = await Promise.all([
      databaseService.getSystemConfig('sftp_host'),
      databaseService.getSystemConfig('sftp_port'),
      databaseService.getSystemConfig('sftp_username'),
      databaseService.getSystemConfig('sftp_password'),
      databaseService.getSystemConfig('sftp_private_key_path')
    ]);

    const sftpSettings = {
      host: sftpConfigs[0]?.value || '',
      port: sftpConfigs[1]?.value || '22',
      username: sftpConfigs[2]?.value || '',
      password: sftpConfigs[3]?.value ? '***MASKED***' : '',
      privateKeyPath: sftpConfigs[4]?.value || ''
    };

    const response: ApiResponse = {
      success: true,
      data: sftpSettings
    };

    return res.json(response);
  } catch (error) {
    console.error('Get SFTP settings error:', error);
    const response: ApiResponse = {
      success: false,
      error: 'Failed to retrieve SFTP settings'
    };
    return res.status(500).json(response);
  }
});

// Update SFTP configuration
router.put('/sftp/settings', requireInternal, async (req, res) => {
  try {
    const sftpSettingsSchema = Joi.object({
      host: Joi.string().hostname().required(),
      port: Joi.number().integer().min(1).max(65535).default(22),
      username: Joi.string().min(1).required(),
      password: Joi.string().optional(),
      privateKeyPath: Joi.string().optional()
    });

    const { error, value } = sftpSettingsSchema.validate(req.body);
    if (error) {
      const response: ApiResponse = {
        success: false,
        error: error.details[0].message
      };
      return res.status(400).json(response);
    }

    const databaseService: DatabaseService = req.app.locals.databaseService;

    const configUpdates = [
      { key: 'sftp_host', value: value.host, description: 'SFTP server hostname' },
      { key: 'sftp_port', value: value.port.toString(), description: 'SFTP server port' },
      { key: 'sftp_username', value: value.username, description: 'SFTP username' }
    ];

    if (value.password) {
      configUpdates.push({ 
        key: 'sftp_password', 
        value: value.password, 
        description: 'SFTP password (encrypted)' 
      });
    }

    if (value.privateKeyPath) {
      configUpdates.push({ 
        key: 'sftp_private_key_path', 
        value: value.privateKeyPath, 
        description: 'Path to SFTP private key file' 
      });
    }

    for (const config of configUpdates) {
      await databaseService.setSystemConfig(config.key, config.value, config.description);
    }

    const response: ApiResponse = {
      success: true,
      message: 'SFTP settings updated successfully'
    };

    return res.json(response);
  } catch (error) {
    console.error('Update SFTP settings error:', error);
    const response: ApiResponse = {
      success: false,
      error: 'Failed to update SFTP settings'
    };
    return res.status(500).json(response);
  }
});

// Get ACH configuration
router.get('/ach/settings', requireInternal, async (req, res) => {
  try {
    const databaseService: DatabaseService = req.app.locals.databaseService;

    const achConfigs = await Promise.all([
      databaseService.getSystemConfig('ach_immediate_destination'),
      databaseService.getSystemConfig('ach_immediate_origin'),
      databaseService.getSystemConfig('ach_company_name'),
      databaseService.getSystemConfig('ach_company_id'),
      databaseService.getSystemConfig('ach_company_discretionary_data')
    ]);

    const achSettings = {
      immediateDestination: achConfigs[0]?.value || '',
      immediateOrigin: achConfigs[1]?.value || '',
      companyName: achConfigs[2]?.value || '',
      companyId: achConfigs[3]?.value || '',
      companyDiscretionaryData: achConfigs[4]?.value || ''
    };

    const response: ApiResponse = {
      success: true,
      data: achSettings
    };

    return res.json(response);
  } catch (error) {
    console.error('Get ACH settings error:', error);
    const response: ApiResponse = {
      success: false,
      error: 'Failed to retrieve ACH settings'
    };
    return res.status(500).json(response);
  }
});

// Update ACH configuration
router.put('/ach/settings', requireInternal, async (req, res) => {
  try {
    const achSettingsSchema = Joi.object({
      immediateDestination: Joi.string().pattern(/^\d{9,10}$/).required().messages({
        'string.pattern.base': 'Immediate Destination must be 9-10 digits'
      }),
      immediateOrigin: Joi.string().pattern(/^\d{9,10}$/).required().messages({
        'string.pattern.base': 'Immediate Origin must be 9-10 digits'
      }),
      companyName: Joi.string().min(1).max(16).required(),
      companyId: Joi.string().pattern(/^\d{10}$/).required().messages({
        'string.pattern.base': 'Company ID must be exactly 10 digits'
      }),
      companyDiscretionaryData: Joi.string().max(20).optional().default('')
    });

    const { error, value } = achSettingsSchema.validate(req.body);
    if (error) {
      const response: ApiResponse = {
        success: false,
        error: error.details[0].message
      };
      return res.status(400).json(response);
    }

    const databaseService: DatabaseService = req.app.locals.databaseService;

    const configUpdates = [
      { 
        key: 'ach_immediate_destination', 
        value: value.immediateDestination, 
        description: 'ACH Immediate Destination (receiving bank routing number)' 
      },
      { 
        key: 'ach_immediate_origin', 
        value: value.immediateOrigin, 
        description: 'ACH Immediate Origin (originating bank routing number)' 
      },
      { 
        key: 'ach_company_name', 
        value: value.companyName, 
        description: 'ACH Company Name' 
      },
      { 
        key: 'ach_company_id', 
        value: value.companyId, 
        description: 'ACH Company Identification Number' 
      },
      { 
        key: 'ach_company_discretionary_data', 
        value: value.companyDiscretionaryData, 
        description: 'ACH Company Discretionary Data' 
      }
    ];

    for (const config of configUpdates) {
      await databaseService.setSystemConfig(config.key, config.value, config.description);
    }

    const response: ApiResponse = {
      success: true,
      message: 'ACH settings updated successfully'
    };

    return res.json(response);
  } catch (error) {
    console.error('Update ACH settings error:', error);
    const response: ApiResponse = {
      success: false,
      error: 'Failed to update ACH settings'
    };
    return res.status(500).json(response);
  }
});

// Test SFTP connection
router.post('/sftp/test', requireInternal, async (req, res) => {
router.post('/sftp/test', authenticateToken, requireAdmin, async (req: AuthenticatedRequest, res: Response) => {
  try {
    const result = await ConfigService.testSFTPConnection();
    
    res.json({
      success: true,
      data: result
    });
  } catch (error: any) {
    logger.error('SFTP connection test failed', error);
    res.status(500).json({
      success: false,
      error: error.message
    });
  }
});

export { router as configRoutes };
router.post('/sftp/test', requireAdmin, async (req, res) => {
  try {
    const databaseService: DatabaseService = req.app.locals.databaseService;

    const sftpConfigs = await Promise.all([
      databaseService.getSystemConfig('sftp_host'),
      databaseService.getSystemConfig('sftp_port'),
      databaseService.getSystemConfig('sftp_username'),
      databaseService.getSystemConfig('sftp_password')
    ]);

    const host = sftpConfigs[0]?.value;
    const port = parseInt(sftpConfigs[1]?.value || '22');
    const username = sftpConfigs[2]?.value;
    const password = sftpConfigs[3]?.value;

    if (!host || !username || !password) {
      const response: ApiResponse = {
        success: false,
        error: 'SFTP configuration is incomplete. Please configure host, username, and password.'
      };
      return res.status(400).json(response);
    }

    // TODO: Implement actual SFTP connection test
    // For now, return a mock response
    const response: ApiResponse = {
      success: true,
      message: 'SFTP connection test completed successfully',
      data: {
        host,
        port,
        username,
        connected: true,
        testTime: new Date().toISOString()
      }
    };

    return res.json(response);
  } catch (error) {
    console.error('Test SFTP connection error:', error);
    const response: ApiResponse = {
      success: false,
      error: 'SFTP connection test failed'
    };
    return res.status(500).json(response);
  }
});

export { router as configRouter };<|MERGE_RESOLUTION|>--- conflicted
+++ resolved
@@ -274,13 +274,10 @@
 import express from 'express';
 import Joi from 'joi';
 import { DatabaseService } from '@/services/databaseService';
-<<<<<<< HEAD
 import { ApiResponse } from '@/types';
 import { authMiddleware, requireAdmin } from '@/middleware/auth';
-=======
 import { SystemConfig, ApiResponse } from '@/types';
 import { authMiddleware, requireInternal } from '@/middleware/auth';
->>>>>>> db1180ba
 
 const router = express.Router();
 
