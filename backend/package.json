--- conflicted
+++ resolved
@@ -20,16 +20,10 @@
     "lint:fix": "eslint src/**/*.ts --fix"
   },
   "dependencies": {
-
     "@supabase/supabase-js": "^2.38.4",
-
     "@supabase/supabase-js": "^2.38.0",
-<<<<<<< HEAD
     "bcryptjs": "^2.4.3",
-=======
-
     "express": "^4.18.2",
->>>>>>> 302b65d9
     "cors": "^2.8.5",
     "crypto": "^1.0.1",
     "dotenv": "^16.3.1",
@@ -37,9 +31,6 @@
     "helmet": "^7.1.0",
     "joi": "^17.11.0",
     "jsonwebtoken": "^9.0.2",
-<<<<<<< HEAD
-=======
-
     "joi": "^17.11.0",
     "winston": "^3.11.0",
     "crypto-js": "^4.2.0",
@@ -47,11 +38,9 @@
     "node-cron": "^3.0.3",
     "moment": "^2.29.4",
     "dotenv": "^16.3.1",
-
     "crypto": "^1.0.1",
     "node-ssh": "^13.1.0",
     "ssh2-sftp-client": "^10.0.3",
->>>>>>> 302b65d9
     "moment": "^2.29.4",
     "moment-business-days": "^1.2.0",
     "morgan": "^1.10.0",
@@ -65,8 +54,6 @@
     "@types/express": "^4.17.21",
     "@types/jest": "^29.5.5",
     "@types/jsonwebtoken": "^9.0.5",
-<<<<<<< HEAD
-=======
     "@types/crypto-js": "^4.2.1",
     "@types/uuid": "^9.0.7",
     "@types/node": "^20.9.0",
@@ -79,7 +66,6 @@
     "tsx": "^4.6.0",
     "typescript": "^5.3.2"
     "@types/node": "^20.8.0",
->>>>>>> 302b65d9
     "@types/morgan": "^1.9.9",
     "@types/node": "^20.8.0",
     "@types/supertest": "^6.0.3",
