--- conflicted
+++ resolved
@@ -11,12 +11,8 @@
   "main": "dist/index.js",
   "scripts": {
     "dev": "ts-node-dev --respawn --transpile-only src/index.ts",
-<<<<<<< HEAD
     "build": "(tsc --noEmitOnError false || true) && tsc-alias",
-=======
-
     "build": "tsc",
->>>>>>> ee321060
     "start": "node dist/index.js",
     "test": "jest",
     "test:watch": "jest --watch",
@@ -27,10 +23,7 @@
     "@supabase/supabase-js": "^2.38.4",
     "@supabase/supabase-js": "^2.38.0",
     "bcryptjs": "^2.4.3",
-<<<<<<< HEAD
-=======
     "express": "^4.18.2",
->>>>>>> ee321060
     "cors": "^2.8.5",
     "crypto": "^1.0.1",
     "dotenv": "^16.3.1",
@@ -38,8 +31,6 @@
     "helmet": "^7.1.0",
     "joi": "^17.11.0",
     "jsonwebtoken": "^9.0.2",
-<<<<<<< HEAD
-=======
     "joi": "^17.11.0",
     "winston": "^3.11.0",
     "crypto-js": "^4.2.0",
@@ -50,16 +41,12 @@
     "crypto": "^1.0.1",
     "node-ssh": "^13.1.0",
     "ssh2-sftp-client": "^10.0.3",
->>>>>>> ee321060
     "moment": "^2.29.4",
     "moment-business-days": "^1.2.0",
     "morgan": "^1.10.0",
     "node-ssh": "^13.1.0",
     "ssh2-sftp-client": "^10.0.3",
-<<<<<<< HEAD
     "tsconfig-paths": "^4.2.0",
-=======
->>>>>>> ee321060
     "uuid": "^9.0.1"
   },
   "devDependencies": {
@@ -68,10 +55,8 @@
     "@types/express": "^4.17.21",
     "@types/jest": "^29.5.5",
     "@types/jsonwebtoken": "^9.0.5",
-<<<<<<< HEAD
     "@types/morgan": "^1.9.9",
     "@types/node": "^20.8.0",
-=======
     "@types/crypto-js": "^4.2.1",
     "@types/uuid": "^9.0.7",
     "@types/node": "^20.9.0",
@@ -87,7 +72,6 @@
     "@types/morgan": "^1.9.9",
     "@types/node": "^20.8.0",
     "@types/supertest": "^6.0.3",
->>>>>>> ee321060
     "@types/uuid": "^9.0.6",
     "@typescript-eslint/eslint-plugin": "^6.7.4",
     "@typescript-eslint/parser": "^6.7.4",
@@ -108,13 +92,10 @@
     "testMatch": [
       "**/__tests__/**/*.ts",
       "**/?(*.)+(spec|test).ts"
-<<<<<<< HEAD
-=======
     ],
     "moduleNameMapper": {
       "^@/(.*)$": "<rootDir>/src/$1"
     }
->>>>>>> ee321060
     ]
   }
 }