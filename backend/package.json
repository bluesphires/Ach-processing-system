--- conflicted
+++ resolved
@@ -23,10 +23,7 @@
     "@supabase/supabase-js": "^2.38.4",
     "@supabase/supabase-js": "^2.38.0",
     "bcryptjs": "^2.4.3",
-<<<<<<< HEAD
-=======
     "express": "^4.18.2",
->>>>>>> 2c922577
     "cors": "^2.8.5",
     "crypto": "^1.0.1",
     "dotenv": "^16.3.1",
@@ -34,8 +31,6 @@
     "helmet": "^7.1.0",
     "joi": "^17.11.0",
     "jsonwebtoken": "^9.0.2",
-<<<<<<< HEAD
-=======
     "joi": "^17.11.0",
     "winston": "^3.11.0",
     "crypto-js": "^4.2.0",
@@ -46,7 +41,6 @@
     "crypto": "^1.0.1",
     "node-ssh": "^13.1.0",
     "ssh2-sftp-client": "^10.0.3",
->>>>>>> 2c922577
     "moment": "^2.29.4",
     "moment-business-days": "^1.2.0",
     "morgan": "^1.10.0",
@@ -60,8 +54,6 @@
     "@types/express": "^4.17.21",
     "@types/jest": "^29.5.5",
     "@types/jsonwebtoken": "^9.0.5",
-<<<<<<< HEAD
-=======
     "@types/crypto-js": "^4.2.1",
     "@types/uuid": "^9.0.7",
     "@types/node": "^20.9.0",
@@ -74,7 +66,6 @@
     "tsx": "^4.6.0",
     "typescript": "^5.3.2"
     "@types/node": "^20.8.0",
->>>>>>> 2c922577
     "@types/morgan": "^1.9.9",
     "@types/node": "^20.8.0",
     "@types/supertest": "^6.0.3",
@@ -97,13 +88,10 @@
     "testMatch": [
       "**/__tests__/**/*.ts",
       "**/?(*.)+(spec|test).ts"
-<<<<<<< HEAD
     ],
     "moduleNameMapper": {
       "^@/(.*)$": "<rootDir>/src/$1"
     }
-=======
     ]
->>>>>>> 2c922577
   }
 }