# ACH Processing System API Documentation

## Table of Contents

1. [Overview](#overview)
   - [Key Features](#key-features)
   - [API Characteristics](#api-characteristics)
2. [Getting Started](#getting-started)
   - [Prerequisites](#prerequisites)
   - [Quick Start Guide](#quick-start-guide)
3. [Authentication](#authentication)
   - [Security Model](#security-model)
   - [Obtaining Access Token](#obtaining-access-token)
   - [Using the Token](#using-the-token)
   - [Token Lifecycle](#token-lifecycle)
4. [Response Format](#response-format)
5. [Core API Endpoints](#core-api-endpoints)
   - [Transaction Management](#transaction-management)
   - [NACHA File Management](#nacha-file-management)
6. [Error Handling](#error-handling)
   - [HTTP Status Codes](#http-status-codes)
   - [Error Response Format](#error-response-format)
   - [Common Error Examples](#common-error-examples)
7. [Rate Limiting](#rate-limiting)
   - [Rate Limits by Endpoint Category](#rate-limits-by-endpoint-category)
   - [Rate Limit Headers](#rate-limit-headers)
   - [Best Practices for Rate Limiting](#best-practices-for-rate-limiting)
8. [Best Practices](#best-practices)
   - [Security Best Practices](#security-best-practices)
   - [Performance Optimization](#performance-optimization)
   - [Integration Patterns](#integration-patterns)
   - [Workflow Examples](#workflow-examples)
9. [Support and Resources](#support-and-resources)
   - [API Versioning](#api-versioning)
   - [Environment URLs](#environment-urls)
   - [Technical Support](#technical-support)
   - [Compliance Notes](#compliance-notes)

---

## Overview

The ACH Processing System API provides a comprehensive solution for managing Automated Clearing House (ACH) transactions. This RESTful API enables customers to submit, track, and manage ACH transactions while ensuring compliance with NACHA standards and banking regulations.

### Key Features

- **Secure Transaction Processing**: Submit debit and credit ACH transactions with bank-grade security
- **NACHA File Generation**: Automatically generate compliant ACH files for transmission to financial institutions
- **Real-time Status Tracking**: Monitor transaction status in real-time
- **Business Day Calculations**: Intelligent handling of holidays and business days
- **Role-based Access Control**: Secure user management with admin, operator, and viewer roles
- **Comprehensive Reporting**: Transaction statistics and audit trails

### API Characteristics

- **Base URL**: `https://your-api-domain.com` (Production) | `http://localhost:3001` (Development)
- **Protocol**: HTTPS (required in production)
- **Data Format**: JSON
- **Authentication**: JWT Bearer tokens
- **Rate Limiting**: Applied to protect system resources

## Getting Started

### Prerequisites

Before using the API, ensure you have:

1. **API Access Credentials**: Contact your system administrator to obtain login credentials
2. **Network Access**: Ensure your application can reach the API endpoints
3. **HTTPS Support**: Production environment requires HTTPS

### Quick Start Guide

1. **Authenticate** using your credentials to obtain a JWT token
2. **Submit Transactions** using the transaction endpoints
3. **Monitor Status** by polling transaction status or using webhooks (if configured)
4. **Generate Files** when ready to transmit to your financial institution

## Authentication

### Security Model

All API endpoints require authentication except for health checks and the login endpoint. The system uses JWT (JSON Web Tokens) for secure, stateless authentication.

### Obtaining Access Token

**Endpoint**: `POST /api/auth/login`

**Request**:
```json
{
  "email": "your-email@company.com",
  "password": "your-secure-password"
}
```

**Response**:
```json
{
  "success": true,
  "data": {
    "user": {
      "id": "user-uuid",
      "email": "your-email@company.com",
      "name": "Your Name",
      "role": "operator",
      "active": true
    },
    "token": "eyJhbGciOiJIUzI1NiIsInR5cCI6IkpXVCJ9..."
  },
  "message": "Login successful"
}
```

### Using the Token

Include your JWT token in all subsequent requests:

```http
Authorization: Bearer eyJhbGciOiJIUzI1NiIsInR5cCI6IkpXVCJ9...
```

### Token Lifecycle

- **Expiration**: Tokens expire after 7 days by default
- **Refresh**: Obtain a new token by re-authenticating before expiration
- **Security**: Store tokens securely and never expose them in client-side code

## Response Format

All API responses follow a consistent format to ensure predictable integration:

```json
{
  "success": boolean,
  "data": any,           // Present on successful requests
  "message": string,     // Optional success message
  "error": string,       // Present on failed requests
  "pagination": {        // Present on paginated list responses
    "page": number,
    "limit": number,
    "total": number,
    "totalPages": number
  }
}
```

### Success Response Example
```json
{
  "success": true,
  "data": {
    "id": "txn-12345",
    "amount": 1500.00,
    "status": "pending"
  },
  "message": "Transaction created successfully"
}
```

### Error Response Example
```json
{
  "success": false,
  "error": "Validation failed: Amount must be positive"
}
```

## Core API Endpoints

### Transaction Management


The transaction endpoints are the heart of the ACH processing system, allowing you to create, monitor, and manage ACH transactions.
Create a new ACH transaction (legacy format with single effective date).

**Request Body:**
```json
{
  "drRoutingNumber": "123456789",
  "drAccountNumber": "1234567890",
  "drId": "ACCT123",
  "drName": "John Doe",
  "crRoutingNumber": "987654321",
  "crAccountNumber": "0987654321",
  "crId": "ACCT456", 
  "crName": "Jane Smith",
  "amount": 1500.00,
  "effectiveDate": "2024-01-15",
  "senderDetails": "Payment for services"
}
```

### POST /api/transactions/separate

Create a new transaction with separate debit and credit entries (NEW).

**Request Body:**
```json
{
  "drRoutingNumber": "123456789",
  "drAccountNumber": "1234567890",
  "drId": "ACCT123",
  "drName": "John Doe",
  "drEffectiveDate": "2024-01-15",
  "crRoutingNumber": "987654321",
  "crAccountNumber": "0987654321",
  "crId": "ACCT456",
  "crName": "Jane Smith", 
  "crEffectiveDate": "2024-01-17",
  "amount": 1500.00,
  "senderDetails": "Payment for services"
}
```

**Response:**
```json
{
  "success": true,
  "data": {
    "id": "group-uuid",
    "drEntryId": "dr-entry-uuid",
    "crEntryId": "cr-entry-uuid",
    "amount": 1500.00,
    "drEffectiveDate": "2024-01-15",
    "crEffectiveDate": "2024-01-17",
    "createdAt": "2024-01-01T00:00:00.000Z"
  },
  "message": "Separate debit/credit transaction created successfully"
}
```

### GET /api/transactions

List transactions with pagination and filtering (legacy format).

### GET /api/transactions/entries

List individual transaction entries with pagination and filtering (NEW).

**Query Parameters:**
- `page` (number): Page number (default: 1)
- `limit` (number): Items per page (default: 20, max: 100)
- `status` (string): Filter by status (pending, processed, failed, cancelled)
- `effectiveDate` (string): Filter by effective date (YYYY-MM-DD)
- `entryType` (string): Filter by entry type (DR, CR)

**Response:**
```json
{
  "success": true,
  "data": [
    {
      "id": "entry-uuid",
      "parentTransactionId": "parent-uuid",
      "entryType": "DR",
      "routingNumber": "123456789",
      "accountNumber": "****7890",
      "accountId": "ACCT123",
      "accountName": "John Doe",
      "amount": 1500.00,
      "effectiveDate": "2024-01-15",
      "status": "pending",
      "createdAt": "2024-01-01T00:00:00.000Z"
    }
  ],
  "pagination": {
    "page": 1,
    "limit": 20,
    "total": 100,
    "totalPages": 5
  }
}
```

### GET /api/transactions/groups

List transaction groups (linked debit/credit pairs) (NEW).

**Query Parameters:**
- `page` (number): Page number (default: 1)
- `limit` (number): Items per page (default: 20, max: 100)

**Response:**
```json
{
  "success": true,
  "data": [
    {
      "id": "group-uuid",
      "drEntryId": "dr-entry-uuid",
      "crEntryId": "cr-entry-uuid",
      "drEntry": {
        "id": "dr-entry-uuid",
        "entryType": "DR",
        "accountName": "John Doe",
        "amount": 1500.00,
        "effectiveDate": "2024-01-15",
        "status": "pending"
      },
      "crEntry": {
        "id": "cr-entry-uuid", 
        "entryType": "CR",
        "accountName": "Jane Smith",
        "amount": 1500.00,
        "effectiveDate": "2024-01-17",
        "status": "pending"
      },
      "createdAt": "2024-01-01T00:00:00.000Z"
    }
  ],
  "pagination": {
    "page": 1,
    "limit": 20,
    "total": 50,
    "totalPages": 3
  }
}
```

<<<<<<< HEAD
## Organization Endpoints

### GET /api/organizations

List all organizations (Admin only).

**Query Parameters:**
- `page` (number): Page number (default: 1)
- `limit` (number): Items per page (default: 50, max: 100)

**Response:**
```json
{
  "success": true,
  "data": [
    {
      "id": "uuid",
      "organizationKey": "uuid",
      "name": "Acme Corporation",
      "description": "Sample organization",
      "active": true,
      "createdAt": "2023-01-01T00:00:00.000Z",
      "updatedAt": "2023-01-01T00:00:00.000Z"
    }
  ],
  "pagination": {
    "page": 1,
    "limit": 50,
    "total": 5,
    "totalPages": 1
  }
}
```

### POST /api/organizations

Create a new organization (Admin only).

**Request Body:**
```json
{
  "name": "Acme Corporation",
  "description": "Sample organization",
  "active": true
}
```

**Response:**
```json
{
  "success": true,
  "data": {
    "id": "uuid",
    "organizationKey": "uuid",
    "name": "Acme Corporation",
    "description": "Sample organization",
    "active": true,
    "createdAt": "2023-01-01T00:00:00.000Z",
    "updatedAt": "2023-01-01T00:00:00.000Z"
  },
  "message": "Organization created successfully"
}
```

### GET /api/organizations/:id

Get specific organization by ID.

### GET /api/organizations/key/:organizationKey

Get specific organization by organization key.

### PUT /api/organizations/:id

Update organization (Admin only).

**Request Body:**
```json
{
  "name": "Updated Organization Name",
  "description": "Updated description",
  "active": false
}
```

## Transaction Endpoints
=======
Create new ACH transaction.
>>>>>>> e41d140e

#### Create Transaction

**Endpoint**: `POST /api/transactions`

Submit a new ACH transaction for processing. This endpoint accepts both debit and credit transactions.

**Required Permissions**: Operator or Admin role

**Request Body**:
```json
{
  "organizationKey": "uuid",
  "drRoutingNumber": "123456789",
  "drAccountNumber": "1234567890",
  "drId": "CUSTOMER001",
  "drName": "John Customer",
  "crRoutingNumber": "987654321",
  "crAccountNumber": "0987654321",
  "crId": "VENDOR001",
  "crName": "ABC Company",
  "amount": 1500.00,
  "effectiveDate": "2023-12-15",
  "senderDetails": "Monthly payment"
}
```

**Field Descriptions**:

| Field | Type | Required | Description |
|-------|------|----------|-------------|
| `drRoutingNumber` | string | Yes | 9-digit ABA routing number for debit account |
| `drAccountNumber` | string | Yes | Account number to debit (1-17 characters) |
| `drId` | string | Yes | Customer identifier (max 15 characters) |
| `drName` | string | Yes | Account holder name (max 22 characters) |
| `crRoutingNumber` | string | Yes | 9-digit ABA routing number for credit account |
| `crAccountNumber` | string | Yes | Account number to credit (1-17 characters) |
| `crId` | string | Yes | Vendor/recipient identifier (max 15 characters) |
| `crName` | string | Yes | Recipient name (max 22 characters) |
| `amount` | number | Yes | Transaction amount (positive, up to 2 decimal places) |
| `effectiveDate` | string | Yes | Date for transaction processing (YYYY-MM-DD format) |
| `senderDetails` | string | No | Additional transaction details (max 255 characters) |

**Success Response** (HTTP 201):
```json
{
  "success": true,
  "data": {
<<<<<<< HEAD
    "id": "uuid",
    "organizationId": "uuid",
    "traceNumber": "123456789012345",
=======
    "id": "txn-a1b2c3d4-e5f6-7890-abcd-ef1234567890",
>>>>>>> e41d140e
    "drRoutingNumber": "123456789",
    "drAccountNumber": "****7890",
    "amount": 1500.00,
    "status": "pending",
    "effectiveDate": "2023-12-15",
    "createdAt": "2023-01-01T00:00:00.000Z"
  },
  "message": "ACH transaction created successfully"
}
```

**Important Notes**:
- Account numbers are automatically encrypted for security
- Effective date cannot be in the past
- Amount must be positive and formatted to 2 decimal places
- All routing numbers must be valid 9-digit ABA numbers

<<<<<<< HEAD
List transactions with pagination and enhanced filtering.

**Query Parameters:**
- `page` (number): Page number (default: 1)
- `limit` (number): Items per page (default: 50, max: 100)
- `status` (string): Filter by status (pending, processed, failed, cancelled)
- `effectiveDate` (string): Filter by effective date (YYYY-MM-DD)
- `organizationKey` (string): Filter by organization key (UUID)
- `amountMin` (number): Minimum amount filter
- `amountMax` (number): Maximum amount filter
- `traceNumber` (string): Filter by trace number
- `drId` (string): Filter by debtor ID (partial match)
- `crId` (string): Filter by creditor ID (partial match)
- `dateFrom` (string): Filter by creation date from (YYYY-MM-DD)
- `dateTo` (string): Filter by creation date to (YYYY-MM-DD)
=======
#### List Transactions

**Endpoint**: `GET /api/transactions`
>>>>>>> e41d140e

Retrieve a paginated list of transactions with optional filtering.

**Query Parameters**:

| Parameter | Type | Default | Description |
|-----------|------|---------|-------------|
| `page` | number | 1 | Page number for pagination |
| `limit` | number | 50 | Items per page (max 100) |
| `status` | string | - | Filter by status: `pending`, `processed`, `failed`, `cancelled` |
| `effectiveDate` | string | - | Filter by effective date (YYYY-MM-DD) |

**Example Request**:
```http
GET /api/transactions?page=1&limit=25&status=pending&effectiveDate=2023-12-15
```

**Success Response** (HTTP 200):
```json
{
  "success": true,
  "data": [
    {
<<<<<<< HEAD
      "id": "uuid",
      "organizationId": "uuid",
      "traceNumber": "123456789012345",
=======
      "id": "txn-a1b2c3d4-e5f6-7890-abcd-ef1234567890",
>>>>>>> e41d140e
      "drRoutingNumber": "123456789",
      "drAccountNumber": "****7890",
      "crRoutingNumber": "987654321",
      "crAccountNumber": "****4321",
      "drName": "John Customer",
      "crName": "ABC Company",
      "amount": 1500.00,
      "status": "pending",
      "effectiveDate": "2023-12-15",
      "createdAt": "2023-01-01T00:00:00.000Z"
    }
  ],
  "pagination": {
    "page": 1,
    "limit": 25,
    "total": 100,
    "totalPages": 4
  }
}
```

#### Get Transaction Details

**Endpoint**: `GET /api/transactions/{transactionId}`

Retrieve detailed information about a specific transaction.

**Path Parameters**:
- `transactionId` (string): Unique transaction identifier

**Success Response** (HTTP 200):
```json
{
  "success": true,
  "data": {
    "id": "txn-a1b2c3d4-e5f6-7890-abcd-ef1234567890",
    "drRoutingNumber": "123456789",
    "drAccountNumber": "****7890",
    "drId": "CUSTOMER001",
    "drName": "John Customer",
    "crRoutingNumber": "987654321",
    "crAccountNumber": "****4321",
    "crId": "VENDOR001",
    "crName": "ABC Company",
    "amount": 1500.00,
    "status": "pending",
    "effectiveDate": "2023-12-15",
    "senderDetails": "Monthly payment",
    "createdAt": "2023-01-01T00:00:00.000Z",
    "updatedAt": "2023-01-01T00:00:00.000Z"
  }
}
```

#### Update Transaction Status

**Endpoint**: `PATCH /api/transactions/{transactionId}/status`

Update the status of a transaction (Admin/Operator only).

**Required Permissions**: Operator or Admin role

**Request Body**:
```json
{
  "status": "processed"
}
```

**Valid Status Values**:
- `pending`: Transaction submitted but not yet processed
- `processed`: Transaction successfully processed
- `failed`: Transaction processing failed
- `cancelled`: Transaction was cancelled

**Success Response** (HTTP 200):
```json
{
  "success": true,
  "data": {
    "id": "txn-a1b2c3d4-e5f6-7890-abcd-ef1234567890",
    "status": "processed",
    "updatedAt": "2023-01-01T00:00:00.000Z"
  },
  "message": "Transaction status updated successfully"
}
```

#### Transaction Statistics

**Endpoint**: `GET /api/transactions/stats/summary`

Get aggregate statistics for transactions.

**Success Response** (HTTP 200):
```json
{
  "success": true,
  "data": {
    "totalTransactions": 250,
    "pendingTransactions": 15,
    "processedTransactions": 220,
    "failedTransactions": 15,
    "totalAmount": 125000.00,
    "averageAmount": 500.00
  }
}
```

### NACHA File Management

NACHA (National Automated Clearing House Association) files are the standard format for transmitting ACH transactions to financial institutions. These endpoints help you generate, validate, and manage ACH files.

#### Generate NACHA File
Generate NACHA file from transactions (legacy format).

**Endpoint**: `POST /api/nacha/generate`

Generate a NACHA-compliant file from pending transactions for a specific effective date.

**Required Permissions**: Operator or Admin role

**Request Body**:
```json
{
  "effectiveDate": "2023-12-15",
  "fileType": "DR"
}
```

**Field Descriptions**:
- `effectiveDate` (string): Date for which to generate the file (YYYY-MM-DD)
- `fileType` (string): Type of file - "DR" for debit transactions, "CR" for credit transactions

**Success Response** (HTTP 200):
```json
{
  "success": true,
  "data": {
    "id": "file-b2c3d4e5-f6g7-8901-bcde-f23456789012",
    "filename": "ACH_DR_20231215_143022.txt",
    "effectiveDate": "2023-12-15",
    "transactionCount": 25,
    "totalAmount": 37500.00,
    "transmitted": false,
    "createdAt": "2023-01-01T00:00:00.000Z"
  },
  "message": "NACHA file generated successfully"
  "message": "NACHA DR file generated successfully"
}
```

### POST /api/nacha/generate-from-entries

Generate NACHA file from transaction entries (NEW - supports separate effective dates).

**Request Body:**
```json
{
  "effectiveDate": "2023-12-15",
  "fileType": "DR"
}
```

**Response:**
```json
{
  "success": true,
  "data": {
    "id": "uuid",
    "filename": "ACH_DR_20231215_143022.txt",
    "effectiveDate": "2023-12-15",
    "transactionCount": 15,
    "totalAmount": 22500.00,
    "createdAt": "2023-01-01T00:00:00.000Z"
  },
  "message": "NACHA DR file generated successfully from transaction entries"
  }
}
```

#### List NACHA Files

**Endpoint**: `GET /api/nacha/files`

Retrieve a paginated list of generated NACHA files.

**Query Parameters**:
- `page` (number): Page number (default: 1)
- `limit` (number): Items per page (default: 50, max: 100)

**Success Response** (HTTP 200):
```json
{
  "success": true,
  "data": [
    {
      "id": "file-b2c3d4e5-f6g7-8901-bcde-f23456789012",
      "filename": "ACH_DR_20231215_143022.txt",
      "effectiveDate": "2023-12-15",
      "transactionCount": 25,
      "totalAmount": 37500.00,
      "transmitted": false,
      "createdAt": "2023-01-01T00:00:00.000Z"
    }
  ],
  "pagination": {
    "page": 1,
    "limit": 50,
    "total": 10,
    "totalPages": 1
  }
}
```

#### Get NACHA File Details

**Endpoint**: `GET /api/nacha/files/{fileId}`

Retrieve detailed information about a specific NACHA file, including its content.

**Success Response** (HTTP 200):
```json
{
  "success": true,
  "data": {
    "id": "file-b2c3d4e5-f6g7-8901-bcde-f23456789012",
    "filename": "ACH_DR_20231215_143022.txt",
    "content": "101 123456789 9876543231912150600A094101BANK NAME...",
    "effectiveDate": "2023-12-15",
    "transactionCount": 25,
    "totalAmount": 37500.00,
    "transmitted": false,
    "createdAt": "2023-01-01T00:00:00.000Z"
  }
}
```

#### Download NACHA File

**Endpoint**: `GET /api/nacha/files/{fileId}/download`

Download a NACHA file as a text file for transmission to your financial institution.

**Response**: Raw NACHA file content with appropriate headers for file download.

#### Validate NACHA File

**Endpoint**: `POST /api/nacha/files/{fileId}/validate`

Validate the format and integrity of a NACHA file to ensure compliance.

**Success Response** (HTTP 200):
```json
{
  "success": true,
  "data": {
    "isValid": true,
    "errors": [],
    "filename": "ACH_DR_20231215_143022.txt"
  }
}
```

**Failed Validation Response**:
```json
{
  "success": true,
  "data": {
    "isValid": false,
    "errors": [
      "Invalid routing number in batch header",
      "Batch control total mismatch"
    ],
    "filename": "ACH_DR_20231215_143022.txt"
  }
}
```

#### Mark File as Transmitted

**Endpoint**: `PATCH /api/nacha/files/{fileId}/transmitted`

Mark a NACHA file as transmitted to your financial institution.

**Required Permissions**: Operator or Admin role

**Success Response** (HTTP 200):
```json
{
  "success": true,
  "data": {
    "id": "file-b2c3d4e5-f6g7-8901-bcde-f23456789012",
    "transmitted": true,
    "transmittedAt": "2023-01-01T00:00:00.000Z"
  },
### Business Day Utilities

ACH transactions must be processed on business days. These endpoints help you determine valid processing dates and calculate business days.

#### Check Business Day

**Endpoint**: `GET /api/holidays/business-day/check/{date}`

Determine if a specific date is a business day (not a weekend or federal holiday).

**Path Parameters**:
- `date` (string): Date to check (YYYY-MM-DD format)

**Success Response** (HTTP 200):
```json
{
  "success": true,
  "data": {
    "date": "2023-12-15",
    "isBusinessDay": true,
    "isHoliday": false,
    "isWeekend": false,
    "dayOfWeek": "Friday"
  }
}
```

#### Calculate Business Days

**Endpoint**: `GET /api/holidays/business-day/calculate`

Calculate the number of business days between two dates.

**Query Parameters**:
- `startDate` (string): Start date (YYYY-MM-DD)
- `endDate` (string): End date (YYYY-MM-DD)

**Success Response** (HTTP 200):
```json
{
  "success": true,
  "data": {
    "startDate": "2023-12-01",
    "endDate": "2023-12-15",
    "businessDays": 10,
    "totalDays": 14,
    "weekends": 4,
    "holidays": 0
  }
}
```

#### Get Next Business Day

**Endpoint**: `GET /api/holidays/business-day/next/{date}`

Find the next business day from a given date.

**Path Parameters**:
- `date` (string): Starting date (YYYY-MM-DD format)

**Success Response** (HTTP 200):
```json
{
  "success": true,
  "data": {
    "inputDate": "2023-12-15",
    "nextBusinessDay": "2023-12-18",
    "daysUntilNext": 3,
    "reason": "Weekend followed by Monday"
  }
}
```
```

## Error Handling

The API uses standard HTTP status codes and provides detailed error messages to help you troubleshoot issues.

### HTTP Status Codes

| Code | Status | Description |
|------|--------|-------------|
| 200 | OK | Request successful |
| 201 | Created | Resource created successfully |
| 400 | Bad Request | Invalid request data or validation error |
| 401 | Unauthorized | Authentication required or invalid token |
| 403 | Forbidden | Insufficient permissions for the requested action |
| 404 | Not Found | Requested resource not found |
| 429 | Too Many Requests | Rate limit exceeded |
| 500 | Internal Server Error | Server error occurred |

### Error Response Format

All error responses follow this consistent format:

```json
{
  "success": false,
  "error": "Detailed error message explaining the issue"
}
```

### Common Error Examples

#### Validation Error (400)
```json
{
  "success": false,
  "error": "DR Routing Number must be exactly 9 digits"
}
```

#### Authentication Error (401)
```json
{
  "success": false,
  "error": "Access denied. No token provided."
}
```

#### Permission Error (403)
```json
{
  "success": false,
  "error": "Insufficient permissions. Operator role required."
}
```

#### Resource Not Found (404)
```json
{
  "success": false,
  "error": "Transaction not found"
}
```

#### Rate Limit Error (429)
```json
{
  "success": false,
  "error": "Rate limit exceeded. Please retry after 60 seconds."
}
```

## Rate Limiting

To ensure system stability and fair usage, the API implements rate limiting on various endpoints.

### Rate Limits by Endpoint Category

| Category | Limit | Time Window |
|----------|-------|-------------|
| Authentication | 5 requests | per minute |
| Transaction Creation | 100 requests | per hour |
| File Generation | 10 requests | per hour |
| General Queries | 1000 requests | per hour |

### Rate Limit Headers

When approaching rate limits, the API returns headers to help you manage your request timing:

```http
X-RateLimit-Limit: 100
X-RateLimit-Remaining: 95
X-RateLimit-Reset: 1640995200
```

### Best Practices for Rate Limiting

1. **Monitor Headers**: Check rate limit headers in responses
2. **Implement Backoff**: Use exponential backoff when limits are reached
3. **Batch Operations**: Group multiple operations where possible
4. **Cache Responses**: Cache frequently accessed data to reduce API calls

## Best Practices

### Security Best Practices

#### Token Management
- **Secure Storage**: Store JWT tokens securely (not in localStorage for web apps)
- **Token Rotation**: Implement automatic token refresh before expiration
- **Environment Variables**: Never hardcode credentials in your application code

#### Data Handling
- **Encryption in Transit**: Always use HTTPS in production
- **Sensitive Data**: Account numbers are automatically encrypted by the API
- **Audit Logging**: Maintain logs of all API interactions for compliance

#### Access Control
- **Principle of Least Privilege**: Request only the minimum required permissions
- **Role Verification**: Verify user roles before performing sensitive operations
- **Session Management**: Implement proper session timeout and logout procedures

### Performance Optimization

#### Pagination
- **Use Appropriate Page Sizes**: Start with default pagination limits
- **Implement Pagination**: Always handle paginated responses properly
- **Index-based Navigation**: Use page numbers rather than offset-based pagination

#### Caching
- **Cache Static Data**: Cache reference data like holidays and configuration
- **Conditional Requests**: Use ETags where supported for efficient caching
- **TTL Management**: Implement appropriate cache expiration policies

#### Request Optimization
- **Batch Transactions**: Group multiple transactions when possible
- **Filter Queries**: Use query parameters to reduce response payload
- **Parallel Requests**: Make independent requests in parallel where appropriate

### Integration Patterns

#### Error Handling
```javascript
// Example error handling in JavaScript
async function createTransaction(transactionData) {
  try {
    const response = await fetch('/api/transactions', {
      method: 'POST',
      headers: {
        'Authorization': `Bearer ${token}`,
        'Content-Type': 'application/json'
      },
      body: JSON.stringify(transactionData)
    });
    
    const result = await response.json();
    
    if (!result.success) {
      throw new Error(result.error);
    }
    
    return result.data;
  } catch (error) {
    console.error('Transaction creation failed:', error.message);
    throw error;
  }
}
```

#### Retry Logic
```javascript
// Example retry logic with exponential backoff
async function withRetry(apiCall, maxRetries = 3) {
  for (let attempt = 1; attempt <= maxRetries; attempt++) {
    try {
      return await apiCall();
    } catch (error) {
      if (attempt === maxRetries || error.status !== 429) {
        throw error;
      }
      
      const delay = Math.pow(2, attempt) * 1000; // Exponential backoff
      await new Promise(resolve => setTimeout(resolve, delay));
    }
  }
}
```

### Workflow Examples

#### Standard Transaction Processing
1. **Authenticate** to obtain JWT token
2. **Validate Business Day** using holiday endpoints (optional)
3. **Submit Transaction** using POST /api/transactions
4. **Monitor Status** by polling GET /api/transactions/{id}
5. **Generate NACHA File** when ready for transmission
6. **Download and Transmit** file to your financial institution
7. **Mark as Transmitted** using PATCH endpoint

#### Bulk Transaction Processing
1. **Prepare Transaction Batch** (validate all data first)
2. **Submit Transactions** individually or in sequence
3. **Monitor Batch Status** using transaction listing with filters
4. **Generate Combined Files** for efficient transmission
5. **Handle Failures** by checking individual transaction statuses

## Support and Resources

### API Versioning
- **Current Version**: v1 (included in all endpoint paths)
- **Backward Compatibility**: We maintain backward compatibility within major versions
- **Deprecation Notice**: Deprecated features receive 90-day advance notice

### Environment URLs
- **Production**: `https://api.achprocessing.com`
- **Staging**: `https://staging-api.achprocessing.com`
- **Development**: Contact your administrator for development endpoints

### Technical Support
For technical assistance with API integration:
- **Documentation Issues**: Report any documentation gaps or errors
- **Integration Support**: Contact your system administrator for implementation guidance
- **Production Issues**: Use your organization's established support channels

### Compliance Notes
- **NACHA Compliance**: All generated files conform to NACHA standards
- **Data Retention**: Transaction data is retained according to your organization's policy
- **Audit Requirements**: All API interactions are logged for compliance purposes

## Additional Resources

### Documentation Suite
- **[Customer Integration Guide](./API_CUSTOMER_GUIDE.md)**: Step-by-step integration guide with code examples
- **[Quick Reference](./API_QUICK_REFERENCE.md)**: Condensed API reference for quick lookup
- **[Development Guide](./QUICKSTART.md)**: Setup guide for development environments

### Example Integrations
The Customer Integration Guide includes working code examples in:
- JavaScript/Node.js
- Python
- Shell/cURL commands

### Postman Collection
Contact your system administrator for a Postman collection with pre-configured API requests for testing and development.

This API documentation provides the foundation for secure, efficient integration with the ACH Processing System. For additional technical details or custom integration requirements, please consult with your system administrator.<|MERGE_RESOLUTION|>--- conflicted
+++ resolved
@@ -318,7 +318,6 @@
 }
 ```
 
-<<<<<<< HEAD
 ## Organization Endpoints
 
 ### GET /api/organizations
@@ -405,9 +404,7 @@
 ```
 
 ## Transaction Endpoints
-=======
 Create new ACH transaction.
->>>>>>> e41d140e
 
 #### Create Transaction
 
@@ -456,13 +453,10 @@
 {
   "success": true,
   "data": {
-<<<<<<< HEAD
     "id": "uuid",
     "organizationId": "uuid",
     "traceNumber": "123456789012345",
-=======
     "id": "txn-a1b2c3d4-e5f6-7890-abcd-ef1234567890",
->>>>>>> e41d140e
     "drRoutingNumber": "123456789",
     "drAccountNumber": "****7890",
     "amount": 1500.00,
@@ -480,7 +474,6 @@
 - Amount must be positive and formatted to 2 decimal places
 - All routing numbers must be valid 9-digit ABA numbers
 
-<<<<<<< HEAD
 List transactions with pagination and enhanced filtering.
 
 **Query Parameters:**
@@ -496,11 +489,9 @@
 - `crId` (string): Filter by creditor ID (partial match)
 - `dateFrom` (string): Filter by creation date from (YYYY-MM-DD)
 - `dateTo` (string): Filter by creation date to (YYYY-MM-DD)
-=======
 #### List Transactions
 
 **Endpoint**: `GET /api/transactions`
->>>>>>> e41d140e
 
 Retrieve a paginated list of transactions with optional filtering.
 
@@ -524,13 +515,10 @@
   "success": true,
   "data": [
     {
-<<<<<<< HEAD
       "id": "uuid",
       "organizationId": "uuid",
       "traceNumber": "123456789012345",
-=======
       "id": "txn-a1b2c3d4-e5f6-7890-abcd-ef1234567890",
->>>>>>> e41d140e
       "drRoutingNumber": "123456789",
       "drAccountNumber": "****7890",
       "crRoutingNumber": "987654321",
