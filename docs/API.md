# ACH Processing System API Documentation

## Table of Contents

1. [Overview](#overview)
   - [Key Features](#key-features)
   - [API Characteristics](#api-characteristics)
2. [Getting Started](#getting-started)
   - [Prerequisites](#prerequisites)
   - [Quick Start Guide](#quick-start-guide)
3. [Authentication](#authentication)
   - [Security Model](#security-model)
   - [Obtaining Access Token](#obtaining-access-token)
   - [Using the Token](#using-the-token)
   - [Token Lifecycle](#token-lifecycle)
4. [Response Format](#response-format)
5. [Core API Endpoints](#core-api-endpoints)
   - [Transaction Management](#transaction-management)
   - [NACHA File Management](#nacha-file-management)
6. [Error Handling](#error-handling)
   - [HTTP Status Codes](#http-status-codes)
   - [Error Response Format](#error-response-format)
   - [Common Error Examples](#common-error-examples)
7. [Rate Limiting](#rate-limiting)
   - [Rate Limits by Endpoint Category](#rate-limits-by-endpoint-category)
   - [Rate Limit Headers](#rate-limit-headers)
   - [Best Practices for Rate Limiting](#best-practices-for-rate-limiting)
8. [Best Practices](#best-practices)
   - [Security Best Practices](#security-best-practices)
   - [Performance Optimization](#performance-optimization)
   - [Integration Patterns](#integration-patterns)
   - [Workflow Examples](#workflow-examples)
9. [Support and Resources](#support-and-resources)
   - [API Versioning](#api-versioning)
   - [Environment URLs](#environment-urls)
   - [Technical Support](#technical-support)
   - [Compliance Notes](#compliance-notes)

---

## Overview

The ACH Processing System API provides a comprehensive solution for managing Automated Clearing House (ACH) transactions. This RESTful API enables customers to submit, track, and manage ACH transactions while ensuring compliance with NACHA standards and banking regulations.

### Key Features

- **Secure Transaction Processing**: Submit debit and credit ACH transactions with bank-grade security
- **NACHA File Generation**: Automatically generate compliant ACH files for transmission to financial institutions
- **Real-time Status Tracking**: Monitor transaction status in real-time
- **Business Day Calculations**: Intelligent handling of holidays and business days
- **Role-based Access Control**: Secure user management with admin, operator, and viewer roles
- **Comprehensive Reporting**: Transaction statistics and audit trails

### API Characteristics

- **Base URL**: `https://your-api-domain.com` (Production) | `http://localhost:3001` (Development)
- **Protocol**: HTTPS (required in production)
- **Data Format**: JSON
- **Authentication**: JWT Bearer tokens
- **Rate Limiting**: Applied to protect system resources

## Getting Started

### Prerequisites

Before using the API, ensure you have:

1. **API Access Credentials**: Contact your system administrator to obtain login credentials
2. **Network Access**: Ensure your application can reach the API endpoints
3. **HTTPS Support**: Production environment requires HTTPS

### Quick Start Guide

1. **Authenticate** using your credentials to obtain a JWT token
2. **Submit Transactions** using the transaction endpoints
3. **Monitor Status** by polling transaction status or using webhooks (if configured)
4. **Generate Files** when ready to transmit to your financial institution

## Authentication

### Security Model

All API endpoints require authentication except for health checks and the login endpoint. The system uses JWT (JSON Web Tokens) for secure, stateless authentication.

### Obtaining Access Token

**Endpoint**: `POST /api/auth/login`

**Request**:
```json
{
  "email": "your-email@company.com",
  "password": "your-secure-password"
}
```

**Response**:
```json
{
  "success": true,
  "data": {
    "user": {
      "id": "user-uuid",
      "email": "your-email@company.com",
      "name": "Your Name",
      "role": "operator",
      "active": true
    },
    "token": "eyJhbGciOiJIUzI1NiIsInR5cCI6IkpXVCJ9..."
  },
  "message": "Login successful"
}
```

### Using the Token

Include your JWT token in all subsequent requests:

```http
Authorization: Bearer eyJhbGciOiJIUzI1NiIsInR5cCI6IkpXVCJ9...
```

### Token Lifecycle

- **Expiration**: Tokens expire after 7 days by default
- **Refresh**: Obtain a new token by re-authenticating before expiration
- **Security**: Store tokens securely and never expose them in client-side code

## Response Format

All API responses follow a consistent format to ensure predictable integration:

```json
{
  "success": boolean,
  "data": any,           // Present on successful requests
  "message": string,     // Optional success message
  "error": string,       // Present on failed requests
  "pagination": {        // Present on paginated list responses
    "page": number,
    "limit": number,
    "total": number,
    "totalPages": number
  }
}
```

### Success Response Example
```json
{
  "success": true,
  "data": {
    "id": "txn-12345",
    "amount": 1500.00,
    "status": "pending"
  },
  "message": "Transaction created successfully"
}
```

### Error Response Example
```json
{
  "success": false,
  "error": "Validation failed: Amount must be positive"
}
```

## Core API Endpoints

### Transaction Management

<<<<<<< HEAD
The transaction endpoints are the heart of the ACH processing system, allowing you to create, monitor, and manage ACH transactions.
=======
Create a new ACH transaction (legacy format with single effective date).

**Request Body:**
```json
{
  "drRoutingNumber": "123456789",
  "drAccountNumber": "1234567890",
  "drId": "ACCT123",
  "drName": "John Doe",
  "crRoutingNumber": "987654321",
  "crAccountNumber": "0987654321",
  "crId": "ACCT456", 
  "crName": "Jane Smith",
  "amount": 1500.00,
  "effectiveDate": "2024-01-15",
  "senderDetails": "Payment for services"
}
```

### POST /api/transactions/separate

Create a new transaction with separate debit and credit entries (NEW).

**Request Body:**
```json
{
  "drRoutingNumber": "123456789",
  "drAccountNumber": "1234567890",
  "drId": "ACCT123",
  "drName": "John Doe",
  "drEffectiveDate": "2024-01-15",
  "crRoutingNumber": "987654321",
  "crAccountNumber": "0987654321",
  "crId": "ACCT456",
  "crName": "Jane Smith", 
  "crEffectiveDate": "2024-01-17",
  "amount": 1500.00,
  "senderDetails": "Payment for services"
}
```

**Response:**
```json
{
  "success": true,
  "data": {
    "id": "group-uuid",
    "drEntryId": "dr-entry-uuid",
    "crEntryId": "cr-entry-uuid",
    "amount": 1500.00,
    "drEffectiveDate": "2024-01-15",
    "crEffectiveDate": "2024-01-17",
    "createdAt": "2024-01-01T00:00:00.000Z"
  },
  "message": "Separate debit/credit transaction created successfully"
}
```

### GET /api/transactions

List transactions with pagination and filtering (legacy format).

### GET /api/transactions/entries

List individual transaction entries with pagination and filtering (NEW).

**Query Parameters:**
- `page` (number): Page number (default: 1)
- `limit` (number): Items per page (default: 20, max: 100)
- `status` (string): Filter by status (pending, processed, failed, cancelled)
- `effectiveDate` (string): Filter by effective date (YYYY-MM-DD)
- `entryType` (string): Filter by entry type (DR, CR)

**Response:**
```json
{
  "success": true,
  "data": [
    {
      "id": "entry-uuid",
      "parentTransactionId": "parent-uuid",
      "entryType": "DR",
      "routingNumber": "123456789",
      "accountNumber": "****7890",
      "accountId": "ACCT123",
      "accountName": "John Doe",
      "amount": 1500.00,
      "effectiveDate": "2024-01-15",
      "status": "pending",
      "createdAt": "2024-01-01T00:00:00.000Z"
    }
  ],
  "pagination": {
    "page": 1,
    "limit": 20,
    "total": 100,
    "totalPages": 5
  }
}
```

### GET /api/transactions/groups

List transaction groups (linked debit/credit pairs) (NEW).

**Query Parameters:**
- `page` (number): Page number (default: 1)
- `limit` (number): Items per page (default: 20, max: 100)

**Response:**
```json
{
  "success": true,
  "data": [
    {
      "id": "group-uuid",
      "drEntryId": "dr-entry-uuid",
      "crEntryId": "cr-entry-uuid",
      "drEntry": {
        "id": "dr-entry-uuid",
        "entryType": "DR",
        "accountName": "John Doe",
        "amount": 1500.00,
        "effectiveDate": "2024-01-15",
        "status": "pending"
      },
      "crEntry": {
        "id": "cr-entry-uuid", 
        "entryType": "CR",
        "accountName": "Jane Smith",
        "amount": 1500.00,
        "effectiveDate": "2024-01-17",
        "status": "pending"
      },
      "createdAt": "2024-01-01T00:00:00.000Z"
    }
  ],
  "pagination": {
    "page": 1,
    "limit": 20,
    "total": 50,
    "totalPages": 3
  }
}
```

Create new ACH transaction.
>>>>>>> 5e3fd75f

#### Create Transaction

**Endpoint**: `POST /api/transactions`

Submit a new ACH transaction for processing. This endpoint accepts both debit and credit transactions.

**Required Permissions**: Operator or Admin role

**Request Body**:
```json
{
  "drRoutingNumber": "123456789",
  "drAccountNumber": "1234567890",
  "drId": "CUSTOMER001",
  "drName": "John Customer",
  "crRoutingNumber": "987654321",
  "crAccountNumber": "0987654321",
  "crId": "VENDOR001",
  "crName": "ABC Company",
  "amount": 1500.00,
  "effectiveDate": "2023-12-15",
  "senderDetails": "Monthly payment"
}
```

**Field Descriptions**:

| Field | Type | Required | Description |
|-------|------|----------|-------------|
| `drRoutingNumber` | string | Yes | 9-digit ABA routing number for debit account |
| `drAccountNumber` | string | Yes | Account number to debit (1-17 characters) |
| `drId` | string | Yes | Customer identifier (max 15 characters) |
| `drName` | string | Yes | Account holder name (max 22 characters) |
| `crRoutingNumber` | string | Yes | 9-digit ABA routing number for credit account |
| `crAccountNumber` | string | Yes | Account number to credit (1-17 characters) |
| `crId` | string | Yes | Vendor/recipient identifier (max 15 characters) |
| `crName` | string | Yes | Recipient name (max 22 characters) |
| `amount` | number | Yes | Transaction amount (positive, up to 2 decimal places) |
| `effectiveDate` | string | Yes | Date for transaction processing (YYYY-MM-DD format) |
| `senderDetails` | string | No | Additional transaction details (max 255 characters) |

**Success Response** (HTTP 201):
```json
{
  "success": true,
  "data": {
    "id": "txn-a1b2c3d4-e5f6-7890-abcd-ef1234567890",
    "drRoutingNumber": "123456789",
    "drAccountNumber": "****7890",
    "amount": 1500.00,
    "status": "pending",
    "effectiveDate": "2023-12-15",
    "createdAt": "2023-01-01T00:00:00.000Z"
  },
  "message": "ACH transaction created successfully"
}
```

**Important Notes**:
- Account numbers are automatically encrypted for security
- Effective date cannot be in the past
- Amount must be positive and formatted to 2 decimal places
- All routing numbers must be valid 9-digit ABA numbers

#### List Transactions

**Endpoint**: `GET /api/transactions`

Retrieve a paginated list of transactions with optional filtering.

**Query Parameters**:

| Parameter | Type | Default | Description |
|-----------|------|---------|-------------|
| `page` | number | 1 | Page number for pagination |
| `limit` | number | 50 | Items per page (max 100) |
| `status` | string | - | Filter by status: `pending`, `processed`, `failed`, `cancelled` |
| `effectiveDate` | string | - | Filter by effective date (YYYY-MM-DD) |

**Example Request**:
```http
GET /api/transactions?page=1&limit=25&status=pending&effectiveDate=2023-12-15
```

**Success Response** (HTTP 200):
```json
{
  "success": true,
  "data": [
    {
      "id": "txn-a1b2c3d4-e5f6-7890-abcd-ef1234567890",
      "drRoutingNumber": "123456789",
      "drAccountNumber": "****7890",
      "crRoutingNumber": "987654321",
      "crAccountNumber": "****4321",
      "drName": "John Customer",
      "crName": "ABC Company",
      "amount": 1500.00,
      "status": "pending",
      "effectiveDate": "2023-12-15",
      "createdAt": "2023-01-01T00:00:00.000Z"
    }
  ],
  "pagination": {
    "page": 1,
    "limit": 25,
    "total": 100,
    "totalPages": 4
  }
}
```

#### Get Transaction Details

**Endpoint**: `GET /api/transactions/{transactionId}`

Retrieve detailed information about a specific transaction.

**Path Parameters**:
- `transactionId` (string): Unique transaction identifier

**Success Response** (HTTP 200):
```json
{
  "success": true,
  "data": {
    "id": "txn-a1b2c3d4-e5f6-7890-abcd-ef1234567890",
    "drRoutingNumber": "123456789",
    "drAccountNumber": "****7890",
    "drId": "CUSTOMER001",
    "drName": "John Customer",
    "crRoutingNumber": "987654321",
    "crAccountNumber": "****4321",
    "crId": "VENDOR001",
    "crName": "ABC Company",
    "amount": 1500.00,
    "status": "pending",
    "effectiveDate": "2023-12-15",
    "senderDetails": "Monthly payment",
    "createdAt": "2023-01-01T00:00:00.000Z",
    "updatedAt": "2023-01-01T00:00:00.000Z"
  }
}
```

#### Update Transaction Status

**Endpoint**: `PATCH /api/transactions/{transactionId}/status`

Update the status of a transaction (Admin/Operator only).

**Required Permissions**: Operator or Admin role

**Request Body**:
```json
{
  "status": "processed"
}
```

**Valid Status Values**:
- `pending`: Transaction submitted but not yet processed
- `processed`: Transaction successfully processed
- `failed`: Transaction processing failed
- `cancelled`: Transaction was cancelled

**Success Response** (HTTP 200):
```json
{
  "success": true,
  "data": {
    "id": "txn-a1b2c3d4-e5f6-7890-abcd-ef1234567890",
    "status": "processed",
    "updatedAt": "2023-01-01T00:00:00.000Z"
  },
  "message": "Transaction status updated successfully"
}
```

#### Transaction Statistics

**Endpoint**: `GET /api/transactions/stats/summary`

Get aggregate statistics for transactions.

**Success Response** (HTTP 200):
```json
{
  "success": true,
  "data": {
    "totalTransactions": 250,
    "pendingTransactions": 15,
    "processedTransactions": 220,
    "failedTransactions": 15,
    "totalAmount": 125000.00,
    "averageAmount": 500.00
  }
}
```

### NACHA File Management

NACHA (National Automated Clearing House Association) files are the standard format for transmitting ACH transactions to financial institutions. These endpoints help you generate, validate, and manage ACH files.

<<<<<<< HEAD
#### Generate NACHA File
=======
Generate NACHA file from transactions (legacy format).
>>>>>>> 5e3fd75f

**Endpoint**: `POST /api/nacha/generate`

Generate a NACHA-compliant file from pending transactions for a specific effective date.

**Required Permissions**: Operator or Admin role

**Request Body**:
```json
{
  "effectiveDate": "2023-12-15",
  "fileType": "DR"
}
```

**Field Descriptions**:
- `effectiveDate` (string): Date for which to generate the file (YYYY-MM-DD)
- `fileType` (string): Type of file - "DR" for debit transactions, "CR" for credit transactions

**Success Response** (HTTP 200):
```json
{
  "success": true,
  "data": {
    "id": "file-b2c3d4e5-f6g7-8901-bcde-f23456789012",
    "filename": "ACH_DR_20231215_143022.txt",
    "effectiveDate": "2023-12-15",
    "transactionCount": 25,
    "totalAmount": 37500.00,
    "transmitted": false,
    "createdAt": "2023-01-01T00:00:00.000Z"
  },
<<<<<<< HEAD
  "message": "NACHA file generated successfully"
=======
  "message": "NACHA DR file generated successfully"
}
```

### POST /api/nacha/generate-from-entries

Generate NACHA file from transaction entries (NEW - supports separate effective dates).

**Request Body:**
```json
{
  "effectiveDate": "2023-12-15",
  "fileType": "DR"
}
```

**Response:**
```json
{
  "success": true,
  "data": {
    "id": "uuid",
    "filename": "ACH_DR_20231215_143022.txt",
    "effectiveDate": "2023-12-15",
    "transactionCount": 15,
    "totalAmount": 22500.00,
    "createdAt": "2023-01-01T00:00:00.000Z"
  },
  "message": "NACHA DR file generated successfully from transaction entries"
  }
>>>>>>> 5e3fd75f
}
```

#### List NACHA Files

**Endpoint**: `GET /api/nacha/files`

Retrieve a paginated list of generated NACHA files.

**Query Parameters**:
- `page` (number): Page number (default: 1)
- `limit` (number): Items per page (default: 50, max: 100)

**Success Response** (HTTP 200):
```json
{
  "success": true,
  "data": [
    {
      "id": "file-b2c3d4e5-f6g7-8901-bcde-f23456789012",
      "filename": "ACH_DR_20231215_143022.txt",
      "effectiveDate": "2023-12-15",
      "transactionCount": 25,
      "totalAmount": 37500.00,
      "transmitted": false,
      "createdAt": "2023-01-01T00:00:00.000Z"
    }
  ],
  "pagination": {
    "page": 1,
    "limit": 50,
    "total": 10,
    "totalPages": 1
  }
}
```

#### Get NACHA File Details

**Endpoint**: `GET /api/nacha/files/{fileId}`

Retrieve detailed information about a specific NACHA file, including its content.

**Success Response** (HTTP 200):
```json
{
  "success": true,
  "data": {
    "id": "file-b2c3d4e5-f6g7-8901-bcde-f23456789012",
    "filename": "ACH_DR_20231215_143022.txt",
    "content": "101 123456789 9876543231912150600A094101BANK NAME...",
    "effectiveDate": "2023-12-15",
    "transactionCount": 25,
    "totalAmount": 37500.00,
    "transmitted": false,
    "createdAt": "2023-01-01T00:00:00.000Z"
  }
}
```

#### Download NACHA File

**Endpoint**: `GET /api/nacha/files/{fileId}/download`

Download a NACHA file as a text file for transmission to your financial institution.

**Response**: Raw NACHA file content with appropriate headers for file download.

#### Validate NACHA File

**Endpoint**: `POST /api/nacha/files/{fileId}/validate`

Validate the format and integrity of a NACHA file to ensure compliance.

**Success Response** (HTTP 200):
```json
{
  "success": true,
  "data": {
    "isValid": true,
    "errors": [],
    "filename": "ACH_DR_20231215_143022.txt"
  }
}
```

**Failed Validation Response**:
```json
{
  "success": true,
  "data": {
    "isValid": false,
    "errors": [
      "Invalid routing number in batch header",
      "Batch control total mismatch"
    ],
    "filename": "ACH_DR_20231215_143022.txt"
  }
}
```

#### Mark File as Transmitted

**Endpoint**: `PATCH /api/nacha/files/{fileId}/transmitted`

Mark a NACHA file as transmitted to your financial institution.

**Required Permissions**: Operator or Admin role

**Success Response** (HTTP 200):
```json
{
  "success": true,
  "data": {
    "id": "file-b2c3d4e5-f6g7-8901-bcde-f23456789012",
    "transmitted": true,
    "transmittedAt": "2023-01-01T00:00:00.000Z"
  },
### Business Day Utilities

ACH transactions must be processed on business days. These endpoints help you determine valid processing dates and calculate business days.

#### Check Business Day

**Endpoint**: `GET /api/holidays/business-day/check/{date}`

Determine if a specific date is a business day (not a weekend or federal holiday).

**Path Parameters**:
- `date` (string): Date to check (YYYY-MM-DD format)

**Success Response** (HTTP 200):
```json
{
  "success": true,
  "data": {
    "date": "2023-12-15",
    "isBusinessDay": true,
    "isHoliday": false,
    "isWeekend": false,
    "dayOfWeek": "Friday"
  }
}
```

#### Calculate Business Days

**Endpoint**: `GET /api/holidays/business-day/calculate`

Calculate the number of business days between two dates.

**Query Parameters**:
- `startDate` (string): Start date (YYYY-MM-DD)
- `endDate` (string): End date (YYYY-MM-DD)

**Success Response** (HTTP 200):
```json
{
  "success": true,
  "data": {
    "startDate": "2023-12-01",
    "endDate": "2023-12-15",
    "businessDays": 10,
    "totalDays": 14,
    "weekends": 4,
    "holidays": 0
  }
}
```

#### Get Next Business Day

**Endpoint**: `GET /api/holidays/business-day/next/{date}`

Find the next business day from a given date.

**Path Parameters**:
- `date` (string): Starting date (YYYY-MM-DD format)

**Success Response** (HTTP 200):
```json
{
  "success": true,
  "data": {
    "inputDate": "2023-12-15",
    "nextBusinessDay": "2023-12-18",
    "daysUntilNext": 3,
    "reason": "Weekend followed by Monday"
  }
}
```
```

## Error Handling

The API uses standard HTTP status codes and provides detailed error messages to help you troubleshoot issues.

### HTTP Status Codes

| Code | Status | Description |
|------|--------|-------------|
| 200 | OK | Request successful |
| 201 | Created | Resource created successfully |
| 400 | Bad Request | Invalid request data or validation error |
| 401 | Unauthorized | Authentication required or invalid token |
| 403 | Forbidden | Insufficient permissions for the requested action |
| 404 | Not Found | Requested resource not found |
| 429 | Too Many Requests | Rate limit exceeded |
| 500 | Internal Server Error | Server error occurred |

### Error Response Format

All error responses follow this consistent format:

```json
{
  "success": false,
  "error": "Detailed error message explaining the issue"
}
```

### Common Error Examples

#### Validation Error (400)
```json
{
  "success": false,
  "error": "DR Routing Number must be exactly 9 digits"
}
```

#### Authentication Error (401)
```json
{
  "success": false,
  "error": "Access denied. No token provided."
}
```

#### Permission Error (403)
```json
{
  "success": false,
  "error": "Insufficient permissions. Operator role required."
}
```

#### Resource Not Found (404)
```json
{
  "success": false,
  "error": "Transaction not found"
}
```

#### Rate Limit Error (429)
```json
{
  "success": false,
  "error": "Rate limit exceeded. Please retry after 60 seconds."
}
```

## Rate Limiting

To ensure system stability and fair usage, the API implements rate limiting on various endpoints.

### Rate Limits by Endpoint Category

| Category | Limit | Time Window |
|----------|-------|-------------|
| Authentication | 5 requests | per minute |
| Transaction Creation | 100 requests | per hour |
| File Generation | 10 requests | per hour |
| General Queries | 1000 requests | per hour |

### Rate Limit Headers

When approaching rate limits, the API returns headers to help you manage your request timing:

```http
X-RateLimit-Limit: 100
X-RateLimit-Remaining: 95
X-RateLimit-Reset: 1640995200
```

### Best Practices for Rate Limiting

1. **Monitor Headers**: Check rate limit headers in responses
2. **Implement Backoff**: Use exponential backoff when limits are reached
3. **Batch Operations**: Group multiple operations where possible
4. **Cache Responses**: Cache frequently accessed data to reduce API calls

## Best Practices

### Security Best Practices

#### Token Management
- **Secure Storage**: Store JWT tokens securely (not in localStorage for web apps)
- **Token Rotation**: Implement automatic token refresh before expiration
- **Environment Variables**: Never hardcode credentials in your application code

#### Data Handling
- **Encryption in Transit**: Always use HTTPS in production
- **Sensitive Data**: Account numbers are automatically encrypted by the API
- **Audit Logging**: Maintain logs of all API interactions for compliance

#### Access Control
- **Principle of Least Privilege**: Request only the minimum required permissions
- **Role Verification**: Verify user roles before performing sensitive operations
- **Session Management**: Implement proper session timeout and logout procedures

### Performance Optimization

#### Pagination
- **Use Appropriate Page Sizes**: Start with default pagination limits
- **Implement Pagination**: Always handle paginated responses properly
- **Index-based Navigation**: Use page numbers rather than offset-based pagination

#### Caching
- **Cache Static Data**: Cache reference data like holidays and configuration
- **Conditional Requests**: Use ETags where supported for efficient caching
- **TTL Management**: Implement appropriate cache expiration policies

#### Request Optimization
- **Batch Transactions**: Group multiple transactions when possible
- **Filter Queries**: Use query parameters to reduce response payload
- **Parallel Requests**: Make independent requests in parallel where appropriate

### Integration Patterns

#### Error Handling
```javascript
// Example error handling in JavaScript
async function createTransaction(transactionData) {
  try {
    const response = await fetch('/api/transactions', {
      method: 'POST',
      headers: {
        'Authorization': `Bearer ${token}`,
        'Content-Type': 'application/json'
      },
      body: JSON.stringify(transactionData)
    });
    
    const result = await response.json();
    
    if (!result.success) {
      throw new Error(result.error);
    }
    
    return result.data;
  } catch (error) {
    console.error('Transaction creation failed:', error.message);
    throw error;
  }
}
```

#### Retry Logic
```javascript
// Example retry logic with exponential backoff
async function withRetry(apiCall, maxRetries = 3) {
  for (let attempt = 1; attempt <= maxRetries; attempt++) {
    try {
      return await apiCall();
    } catch (error) {
      if (attempt === maxRetries || error.status !== 429) {
        throw error;
      }
      
      const delay = Math.pow(2, attempt) * 1000; // Exponential backoff
      await new Promise(resolve => setTimeout(resolve, delay));
    }
  }
}
```

### Workflow Examples

#### Standard Transaction Processing
1. **Authenticate** to obtain JWT token
2. **Validate Business Day** using holiday endpoints (optional)
3. **Submit Transaction** using POST /api/transactions
4. **Monitor Status** by polling GET /api/transactions/{id}
5. **Generate NACHA File** when ready for transmission
6. **Download and Transmit** file to your financial institution
7. **Mark as Transmitted** using PATCH endpoint

#### Bulk Transaction Processing
1. **Prepare Transaction Batch** (validate all data first)
2. **Submit Transactions** individually or in sequence
3. **Monitor Batch Status** using transaction listing with filters
4. **Generate Combined Files** for efficient transmission
5. **Handle Failures** by checking individual transaction statuses

## Support and Resources

### API Versioning
- **Current Version**: v1 (included in all endpoint paths)
- **Backward Compatibility**: We maintain backward compatibility within major versions
- **Deprecation Notice**: Deprecated features receive 90-day advance notice

### Environment URLs
- **Production**: `https://api.achprocessing.com`
- **Staging**: `https://staging-api.achprocessing.com`
- **Development**: Contact your administrator for development endpoints

### Technical Support
For technical assistance with API integration:
- **Documentation Issues**: Report any documentation gaps or errors
- **Integration Support**: Contact your system administrator for implementation guidance
- **Production Issues**: Use your organization's established support channels

### Compliance Notes
- **NACHA Compliance**: All generated files conform to NACHA standards
- **Data Retention**: Transaction data is retained according to your organization's policy
- **Audit Requirements**: All API interactions are logged for compliance purposes

## Additional Resources

### Documentation Suite
- **[Customer Integration Guide](./API_CUSTOMER_GUIDE.md)**: Step-by-step integration guide with code examples
- **[Quick Reference](./API_QUICK_REFERENCE.md)**: Condensed API reference for quick lookup
- **[Development Guide](./QUICKSTART.md)**: Setup guide for development environments

### Example Integrations
The Customer Integration Guide includes working code examples in:
- JavaScript/Node.js
- Python
- Shell/cURL commands

### Postman Collection
Contact your system administrator for a Postman collection with pre-configured API requests for testing and development.

This API documentation provides the foundation for secure, efficient integration with the ACH Processing System. For additional technical details or custom integration requirements, please consult with your system administrator.<|MERGE_RESOLUTION|>--- conflicted
+++ resolved
@@ -170,9 +170,8 @@
 
 ### Transaction Management
 
-<<<<<<< HEAD
+
 The transaction endpoints are the heart of the ACH processing system, allowing you to create, monitor, and manage ACH transactions.
-=======
 Create a new ACH transaction (legacy format with single effective date).
 
 **Request Body:**
@@ -320,7 +319,6 @@
 ```
 
 Create new ACH transaction.
->>>>>>> 5e3fd75f
 
 #### Create Transaction
 
@@ -526,11 +524,8 @@
 
 NACHA (National Automated Clearing House Association) files are the standard format for transmitting ACH transactions to financial institutions. These endpoints help you generate, validate, and manage ACH files.
 
-<<<<<<< HEAD
 #### Generate NACHA File
-=======
 Generate NACHA file from transactions (legacy format).
->>>>>>> 5e3fd75f
 
 **Endpoint**: `POST /api/nacha/generate`
 
@@ -563,9 +558,7 @@
     "transmitted": false,
     "createdAt": "2023-01-01T00:00:00.000Z"
   },
-<<<<<<< HEAD
   "message": "NACHA file generated successfully"
-=======
   "message": "NACHA DR file generated successfully"
 }
 ```
@@ -596,7 +589,6 @@
   },
   "message": "NACHA DR file generated successfully from transaction entries"
   }
->>>>>>> 5e3fd75f
 }
 ```
 
