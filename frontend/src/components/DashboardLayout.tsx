'use client';

import { Fragment, useState } from 'react';
import { useAuth } from '@/contexts/AuthContext';
import { useRouter } from 'next/navigation';
import { Dialog, Transition } from '@headlessui/react';
import {
  Bars3Icon,
  BanknotesIcon,
  ChartBarIcon,
  CogIcon,
  DocumentTextIcon,
  HomeIcon,
  UserCircleIcon,
  XMarkIcon,
  CalendarIcon,
  ArrowRightOnRectangleIcon,
  BuildingOfficeIcon,
} from '@heroicons/react/24/outline';
import Link from 'next/link';
import { UserRole } from '@/types';
import clsx from 'clsx';

interface DashboardLayoutProps {
  children: React.ReactNode;
}

const navigation = [
  { name: 'Dashboard', href: '/dashboard', icon: HomeIcon, current: true },
<<<<<<< HEAD
  { name: 'Transactions', href: '/dashboard/transactions', icon: BanknotesIcon, current: false, roles: [UserRole.ADMIN, UserRole.OPERATOR, UserRole.ORGANIZATION] },
  { name: 'NACHA Files', href: '/dashboard/nacha', icon: DocumentTextIcon, current: false, roles: [UserRole.ADMIN, UserRole.OPERATOR] },
  { name: 'Reports', href: '/dashboard/reports', icon: ChartBarIcon, current: false, roles: [UserRole.ADMIN, UserRole.OPERATOR] },
  { name: 'Holidays', href: '/dashboard/holidays', icon: CalendarIcon, current: false, roles: [UserRole.ADMIN, UserRole.OPERATOR] },
  { name: 'Settings', href: '/dashboard/settings', icon: CogIcon, current: false, roles: [UserRole.ADMIN, UserRole.OPERATOR] },
=======
  { name: 'Transactions', href: '/dashboard/transactions', icon: BanknotesIcon, current: false },
  { name: 'NACHA Files', href: '/dashboard/nacha', icon: DocumentTextIcon, current: false },
  { name: 'Organizations', href: '/dashboard/organizations', icon: BuildingOfficeIcon, current: false, roles: [UserRole.ADMIN] },
  { name: 'Reports', href: '/dashboard/reports', icon: ChartBarIcon, current: false },
  { name: 'Holidays', href: '/dashboard/holidays', icon: CalendarIcon, current: false, roles: [UserRole.ADMIN] },
  { name: 'Settings', href: '/dashboard/settings', icon: CogIcon, current: false, roles: [UserRole.ADMIN] },
>>>>>>> 2c922577
];

export default function DashboardLayout({ children }: DashboardLayoutProps) {
  const [sidebarOpen, setSidebarOpen] = useState(false);
  const { user, logout } = useAuth();
  const router = useRouter();

  const handleLogout = () => {
    logout();
    router.push('/login');
  };

  // Filter navigation based on user role
  const filteredNavigation = navigation.filter(item => 
    !item.roles || (user && item.roles.includes(user.role))
  );

  return (
    <div>
      <Transition.Root show={sidebarOpen} as={Fragment}>
        <Dialog as="div" className="relative z-50 lg:hidden" onClose={setSidebarOpen}>
          <Transition.Child
            as={Fragment}
            enter="transition-opacity ease-linear duration-300"
            enterFrom="opacity-0"
            enterTo="opacity-100"
            leave="transition-opacity ease-linear duration-300"
            leaveFrom="opacity-100"
            leaveTo="opacity-0"
          >
            <div className="fixed inset-0 bg-gray-900/80" />
          </Transition.Child>

          <div className="fixed inset-0 flex">
            <Transition.Child
              as={Fragment}
              enter="transition ease-in-out duration-300 transform"
              enterFrom="-translate-x-full"
              enterTo="translate-x-0"
              leave="transition ease-in-out duration-300 transform"
              leaveFrom="translate-x-0"
              leaveTo="-translate-x-full"
            >
              <Dialog.Panel className="relative mr-16 flex w-full max-w-xs flex-1">
                <Transition.Child
                  as={Fragment}
                  enter="ease-in-out duration-300"
                  enterFrom="opacity-0"
                  enterTo="opacity-100"
                  leave="ease-in-out duration-300"
                  leaveFrom="opacity-100"
                  leaveTo="opacity-0"
                >
                  <div className="absolute left-full top-0 flex w-16 justify-center pt-5">
                    <button type="button" className="-m-2.5 p-2.5" onClick={() => setSidebarOpen(false)}>
                      <span className="sr-only">Close sidebar</span>
                      <XMarkIcon className="h-6 w-6 text-white" aria-hidden="true" />
                    </button>
                  </div>
                </Transition.Child>
                {/* Sidebar component for mobile */}
                <div className="flex grow flex-col gap-y-5 overflow-y-auto bg-white px-6 pb-2">
                  <div className="flex h-16 shrink-0 items-center">
                    <h1 className="text-xl font-bold text-gray-900">ACH System</h1>
                  </div>
                  <nav className="flex flex-1 flex-col">
                    <ul role="list" className="flex flex-1 flex-col gap-y-7">
                      <li>
                        <ul role="list" className="-mx-2 space-y-1">
                          {filteredNavigation.map((item) => (
                            <li key={item.name}>
                              <Link
                                href={item.href}
                                className={clsx(
                                  item.current
                                    ? 'bg-gray-50 text-indigo-600'
                                    : 'text-gray-700 hover:text-indigo-600 hover:bg-gray-50',
                                  'group flex gap-x-3 rounded-md p-2 text-sm leading-6 font-semibold'
                                )}
                              >
                                <item.icon
                                  className={clsx(
                                    item.current ? 'text-indigo-600' : 'text-gray-400 group-hover:text-indigo-600',
                                    'h-6 w-6 shrink-0'
                                  )}
                                  aria-hidden="true"
                                />
                                {item.name}
                              </Link>
                            </li>
                          ))}
                        </ul>
                      </li>
                    </ul>
                  </nav>
                </div>
              </Dialog.Panel>
            </Transition.Child>
          </div>
        </Dialog>
      </Transition.Root>

      {/* Static sidebar for desktop */}
      <div className="hidden lg:fixed lg:inset-y-0 lg:z-50 lg:flex lg:w-72 lg:flex-col">
        <div className="flex grow flex-col gap-y-5 overflow-y-auto border-r border-gray-200 bg-white px-6">
          <div className="flex h-16 shrink-0 items-center">
            <h1 className="text-xl font-bold text-gray-900">ACH Processing System</h1>
          </div>
          <nav className="flex flex-1 flex-col">
            <ul role="list" className="flex flex-1 flex-col gap-y-7">
              <li>
                <ul role="list" className="-mx-2 space-y-1">
                  {filteredNavigation.map((item) => (
                    <li key={item.name}>
                      <Link
                        href={item.href}
                        className={clsx(
                          item.current
                            ? 'bg-gray-50 text-indigo-600'
                            : 'text-gray-700 hover:text-indigo-600 hover:bg-gray-50',
                          'group flex gap-x-3 rounded-md p-2 text-sm leading-6 font-semibold'
                        )}
                      >
                        <item.icon
                          className={clsx(
                            item.current ? 'text-indigo-600' : 'text-gray-400 group-hover:text-indigo-600',
                            'h-6 w-6 shrink-0'
                          )}
                          aria-hidden="true"
                        />
                        {item.name}
                      </Link>
                    </li>
                  ))}
                </ul>
              </li>
              <li className="-mx-6 mt-auto">
                <div className="flex items-center gap-x-4 px-6 py-3 text-sm font-semibold leading-6 text-gray-900">
                  <UserCircleIcon className="h-8 w-8 text-gray-400" />
                  <span className="sr-only">Your profile</span>
                  <div className="flex-1">
                    <div className="text-sm font-medium">{user?.name}</div>
                    <div className="text-xs text-gray-500 capitalize">{user?.role}</div>
                  </div>
                  <button
                    onClick={handleLogout}
                    className="p-1 text-gray-400 hover:text-gray-600"
                    title="Sign out"
                  >
                    <ArrowRightOnRectangleIcon className="h-5 w-5" />
                  </button>
                </div>
              </li>
            </ul>
          </nav>
        </div>
      </div>

      <div className="sticky top-0 z-40 flex items-center gap-x-6 bg-white px-4 py-4 shadow-sm sm:px-6 lg:hidden">
        <button type="button" className="-m-2.5 p-2.5 text-gray-700 lg:hidden" onClick={() => setSidebarOpen(true)}>
          <span className="sr-only">Open sidebar</span>
          <Bars3Icon className="h-6 w-6" aria-hidden="true" />
        </button>
        <div className="flex-1 text-sm font-semibold leading-6 text-gray-900">ACH System</div>
        <button
          onClick={handleLogout}
          className="p-1 text-gray-400 hover:text-gray-600"
          title="Sign out"
        >
          <ArrowRightOnRectangleIcon className="h-5 w-5" />
        </button>
      </div>

      <main className="py-10 lg:pl-72">
        <div className="px-4 sm:px-6 lg:px-8">
          {children}
        </div>
      </main>
    </div>
  );
}<|MERGE_RESOLUTION|>--- conflicted
+++ resolved
@@ -27,20 +27,17 @@
 
 const navigation = [
   { name: 'Dashboard', href: '/dashboard', icon: HomeIcon, current: true },
-<<<<<<< HEAD
   { name: 'Transactions', href: '/dashboard/transactions', icon: BanknotesIcon, current: false, roles: [UserRole.ADMIN, UserRole.OPERATOR, UserRole.ORGANIZATION] },
   { name: 'NACHA Files', href: '/dashboard/nacha', icon: DocumentTextIcon, current: false, roles: [UserRole.ADMIN, UserRole.OPERATOR] },
   { name: 'Reports', href: '/dashboard/reports', icon: ChartBarIcon, current: false, roles: [UserRole.ADMIN, UserRole.OPERATOR] },
   { name: 'Holidays', href: '/dashboard/holidays', icon: CalendarIcon, current: false, roles: [UserRole.ADMIN, UserRole.OPERATOR] },
   { name: 'Settings', href: '/dashboard/settings', icon: CogIcon, current: false, roles: [UserRole.ADMIN, UserRole.OPERATOR] },
-=======
   { name: 'Transactions', href: '/dashboard/transactions', icon: BanknotesIcon, current: false },
   { name: 'NACHA Files', href: '/dashboard/nacha', icon: DocumentTextIcon, current: false },
   { name: 'Organizations', href: '/dashboard/organizations', icon: BuildingOfficeIcon, current: false, roles: [UserRole.ADMIN] },
   { name: 'Reports', href: '/dashboard/reports', icon: ChartBarIcon, current: false },
   { name: 'Holidays', href: '/dashboard/holidays', icon: CalendarIcon, current: false, roles: [UserRole.ADMIN] },
   { name: 'Settings', href: '/dashboard/settings', icon: CogIcon, current: false, roles: [UserRole.ADMIN] },
->>>>>>> 2c922577
 ];
 
 export default function DashboardLayout({ children }: DashboardLayoutProps) {
