<<<<<<< HEAD
// Individual transaction entry (either debit or credit)
export interface TransactionEntry {
  id: string;
  parentTransactionId: string;
  entryType: 'DR' | 'CR';
  // Account Information
  routingNumber: string;
  accountNumber: string; // This will be masked on the frontend
  accountId: string;
  accountName: string;
  // Transaction Details
  amount: number;
  effectiveDate: string;
  // Metadata
  senderIp?: string;
  senderDetails?: string;
  createdAt: string;
  updatedAt: string;
  status: TransactionStatus;
}

// Transaction group representing the relationship between debit and credit entries
export interface TransactionGroup {
  id: string;
  drEntryId: string;
  crEntryId: string;
  drEntry?: TransactionEntry;
  crEntry?: TransactionEntry;
  // Metadata
  senderIp?: string;
  senderDetails?: string;
  createdAt: string;
  updatedAt: string;
}

// Legacy ACH Transaction interface (kept for backward compatibility)
=======
export interface User {
  id: string;
  email: string;
  firstName: string;
  lastName: string;
  role: UserRole;
  isActive: boolean;
  lastLogin?: Date;
  createdAt: Date;
  updatedAt: Date;
}

export type UserRole = 'admin' | 'operator' | 'viewer';

export interface ACHTransaction {
  id: string;
  transactionId: string;
  routingNumber: string;
  accountNumber: string;
  accountType: 'checking' | 'savings';
  transactionType: 'debit' | 'credit';
  amount: number;
  effectiveDate: Date;
  description: string;
  individualId: string;
  individualName: string;
  companyName?: string;
  companyId?: string;
  senderIp: string;
  timestamp: Date;
  status: 'pending' | 'processed' | 'failed' | 'cancelled';
  processedAt?: Date;
  nachaFileId?: string;
  createdBy: string;
  updatedBy?: string;
>>>>>>> 72278f90
// Types shared between frontend and backend
export interface ACHTransaction {
  id: string;
  // Debit Information
  drRoutingNumber: string;
  drAccountNumber: string; // This will be masked on the frontend
  drId: string;
  drName: string;
  // Credit Information
  crRoutingNumber: string;
  crAccountNumber: string; // This will be masked on the frontend
  crId: string;
  crName: string;
  // Transaction Details
  amount: number;
  effectiveDate: string;
  // Metadata
  senderIp?: string;
  senderDetails?: string;
  createdAt: string;
  updatedAt: string;
  status: TransactionStatus;
}

export enum TransactionStatus {
  PENDING = 'pending',
  PROCESSED = 'processed',
  FAILED = 'failed',
  CANCELLED = 'cancelled'
}

export interface NACHAFile {
  id: string;
  filename: string;
  effectiveDate: Date;
  totalRecords: number;
  totalDebits: number;
  totalCredits: number;
  status: 'generated' | 'transmitted' | 'failed';
  generatedAt: Date;
  transmittedAt?: Date;
  filePath: string;
  transactionIds: string[];
  createdBy: string;

  content?: string;
  effectiveDate: string;
  transactionCount: number;
  totalAmount: number;
  createdAt: string;
  transmitted: boolean;
  transmittedAt?: string;
}

export interface FederalHoliday {
  id: string;
  name: string;
  date: string;
  year: number;
  recurring: boolean;
}

export interface SystemConfig {
  id: string;
  key: string;
  value: any;
  description?: string;
  isEncrypted: boolean;
  updatedBy: string;
  updatedAt: Date;
}

export interface FederalHoliday {
  id: string;
  name: string;
  date: Date;
  isRecurring: boolean;
  createdAt: Date;
}

export interface APIResponse<T = any> {
  success: boolean;
  data?: T;
  error?: string;
  message?: string;
}

export interface PaginatedResponse<T> extends APIResponse<T[]> {
  pagination: {
  value: string;
  description?: string;
  updatedAt: string;
}

export interface User {
  id: string;
  email: string;
  name: string;
  role: UserRole;
  active: boolean;
  createdAt: string;
  updatedAt: string;
}

export enum UserRole {
  ADMIN = 'admin',
  OPERATOR = 'operator',
  VIEWER = 'viewer'
}

export interface ApiResponse<T = unknown> {
  success: boolean;
  data?: T;
  message?: string;
  error?: string;
  pagination?: {
    page: number;
    limit: number;
    total: number;
    totalPages: number;
  };
}

export interface LoginRequest {
  email: string;
  password: string;
}

export interface LoginResponse {
  token: string;
  user: User;
}

export interface CreateTransactionRequest {
  transactionId: string;
  routingNumber: string;
  accountNumber: string;
  accountType: 'checking' | 'savings';
  transactionType: 'debit' | 'credit';
  amount: number;
  effectiveDate: string;
  description: string;
  individualId: string;
  individualName: string;
  companyName?: string;
  companyId?: string;
}

export interface TransactionFilters {
  page?: number;
  limit?: number;
  status?: string;
  startDate?: string;
  endDate?: string;
}

export interface DailySummary {
  date: string;
  totalTransactions: number;
  totalAmount: number;
  debitCount: number;
  creditCount: number;
  debitAmount: number;
  creditAmount: number;
  pendingCount: number;
  processedCount: number;
  failedCount: number;
}

export interface SFTPConfig {
  host: string;
  port: number;
  username: string;
  password?: string;
  privateKey?: string;
  remotePath: string;
  enabled: boolean;
export interface RegisterRequest {
  email: string;
  password: string;
  name: string;
  role?: UserRole;
}

export interface AuthResponse {
  user: User;
  token: string;
}

// Legacy create transaction request (kept for backward compatibility)
export interface CreateTransactionRequest {
  drRoutingNumber: string;
  drAccountNumber: string;
  drId: string;
  drName: string;
  crRoutingNumber: string;
  crAccountNumber: string;
  crId: string;
  crName: string;
  amount: number;
  effectiveDate: string;
  senderDetails?: string;
}

// Request to create a new transaction with separate DR and CR effective dates
export interface CreateSeparateTransactionRequest {
  // Debit Information
  drRoutingNumber: string;
  drAccountNumber: string;
  drId: string;
  drName: string;
  drEffectiveDate: string;
  // Credit Information
  crRoutingNumber: string;
  crAccountNumber: string;
  crId: string;
  crName: string;
  crEffectiveDate: string;
  // Transaction Details
  amount: number;
  // Metadata
  senderDetails?: string;
}

export interface TransactionStats {
  totalTransactions: number;
  pendingTransactions: number;
  processedTransactions: number;
  failedTransactions: number;
  totalAmount: number;
  averageAmount: number;
}

export interface NACHAGenerationStats {
  totalFiles: number;
  transmittedFiles: number;
  pendingFiles: number;
  totalTransactionCount: number;
  totalAmount: number;
  averageFileSize: number;
}

export interface SFTPSettings {
  host: string;
  port: string;
  username: string;
  password: string;
  privateKeyPath: string;
}

export interface ACHSettings {
  immediateDestination: string;
  immediateOrigin: string;
  companyName: string;
  companyId: string;
  companyDiscretionaryData: string;
}

export interface BusinessDayInfo {
  date: string;
  isBusinessDay: boolean;
  isHoliday: boolean;
  isWeekend: boolean;
  dayOfWeek: string;
}<|MERGE_RESOLUTION|>--- conflicted
+++ resolved
@@ -1,4 +1,3 @@
-<<<<<<< HEAD
 // Individual transaction entry (either debit or credit)
 export interface TransactionEntry {
   id: string;
@@ -35,7 +34,6 @@
 }
 
 // Legacy ACH Transaction interface (kept for backward compatibility)
-=======
 export interface User {
   id: string;
   email: string;
@@ -71,7 +69,6 @@
   nachaFileId?: string;
   createdBy: string;
   updatedBy?: string;
->>>>>>> 72278f90
 // Types shared between frontend and backend
 export interface ACHTransaction {
   id: string;
